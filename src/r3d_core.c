﻿/*
 * Copyright (c) 2025 Le Juez Victor
 *
 * This software is provided "as-is", without any express or implied warranty. In no event
 * will the authors be held liable for any damages arising from the use of this software.
 *
 * Permission is granted to anyone to use this software for any purpose, including commercial
 * applications, and to alter it and redistribute it freely, subject to the following restrictions:
 *
 *   1. The origin of this software must not be misrepresented; you must not claim that you
 *   wrote the original software. If you use this software in a product, an acknowledgment
 *   in the product documentation would be appreciated but is not required.
 *
 *   2. Altered source versions must be plainly marked as such, and must not be misrepresented
 *   as being the original software.
 *
 *   3. This notice may not be removed or altered from any source distribution.
 */

#include "./details/r3d_frustum.h"
#include "./details/r3d_math.h"
#include "r3d.h"

#include <raylib.h>
#include <raymath.h>
#include <rlgl.h>
#include <glad.h>

#include <assimp/cimport.h>
#include <float.h>

#include "./r3d_state.h"
#include "./details/r3d_light.h"
#include "./details/r3d_drawcall.h"
#include "./details/r3d_billboard.h"
#include "./details/r3d_primitives.h"
#include "./details/containers/r3d_array.h"
#include "./details/containers/r3d_registry.h"

/* === Internal declarations === */

static bool r3d_has_deferred_calls(void);
static bool r3d_has_forward_calls(void);

static void r3d_sprite_get_uv_scale_offset(Vector2* uvScale, Vector2* uvOffset, const R3D_Sprite* sprite, float sgnX, float sgnY);

static void r3d_stencil_enable_geometry_write(void);
static void r3d_stencil_enable_geometry_test(GLenum condition);
static void r3d_stencil_enable_effect_write(uint8_t effectID);
static void r3d_stencil_enable_effect_test(GLenum condition, uint8_t effectID);
static void r3d_stencil_enable_effect_write_with_geometry_test(GLenum condition, uint8_t effectID);
static void r3d_stencil_disable(void);

static void r3d_prepare_process_lights_and_batch(void);
static void r3d_prepare_cull_drawcalls(void);
static void r3d_prepare_sort_drawcalls(void);
static void r3d_prepare_anim_drawcalls(void);

static void r3d_clear_gbuffer(bool bindFramebuffer, bool clearColor, bool clearDepth, bool clearStencil);

static void r3d_pass_shadow_maps(void);
static void r3d_pass_gbuffer(void);
static void r3d_pass_ssao(void);

static void r3d_pass_deferred_ambient(void);
static void r3d_pass_deferred_lights(void);

static void r3d_pass_scene_background(void);
static void r3d_pass_scene_deferred(void);
static void r3d_pass_scene_forward_depth_prepass(void);
static void r3d_pass_scene_forward(void);

static void r3d_pass_post_setup(void);
static void r3d_pass_post_ssr(void);
static void r3d_pass_post_fog(void);
static void r3d_pass_post_dof(void);
static void r3d_pass_post_bloom(void);
static void r3d_pass_post_output(void);
static void r3d_pass_post_fxaa(void);

static void r3d_pass_final_blit(void);

static void r3d_reset_raylib_state(void);

/* === Public functions === */

void R3D_Init(int resWidth, int resHeight, unsigned int flags)
{
    // Set parameter flags
    R3D.state.flags = flags;

    // Check GPU supports
    r3d_supports_check();

    // Load draw call arrays
    R3D.container.aDrawForward = r3d_array_create(128, sizeof(r3d_drawcall_t));
    R3D.container.aDrawDeferred = r3d_array_create(128, sizeof(r3d_drawcall_t));
    R3D.container.aDrawForwardInst = r3d_array_create(8, sizeof(r3d_drawcall_t));
    R3D.container.aDrawDeferredInst = r3d_array_create(8, sizeof(r3d_drawcall_t));

    // Load lights registry
    R3D.container.rLights = r3d_registry_create(8, sizeof(r3d_light_t));
    R3D.container.aLightBatch = r3d_array_create(8, sizeof(r3d_light_batched_t));

    // Environment data
    R3D.env.backgroundColor = (Vector3) { 0.2f, 0.2f, 0.2f };
    R3D.env.ambientColor = (Vector3) { 0.2f, 0.2f, 0.2f };
    R3D.env.quatSky = QuaternionIdentity();
    R3D.env.useSky = false;
    R3D.env.skyBackgroundIntensity = 1.0f;
    R3D.env.skyAmbientIntensity = 1.0f;
    R3D.env.skyReflectIntensity = 1.0f;
    R3D.env.ssaoEnabled = false;
    R3D.env.ssaoRadius = 0.5f;
    R3D.env.ssaoBias = 0.025f;
    R3D.env.ssaoIterations = 1;
    R3D.env.bloomMode = R3D_BLOOM_DISABLED;
    R3D.env.bloomIntensity = 0.05f;
    R3D.env.bloomFilterRadius = 0;
    R3D.env.bloomThreshold = 0.0f;
    R3D.env.bloomSoftThreshold = 0.5f;
    R3D.env.fogMode = R3D_FOG_DISABLED;
    R3D.env.ssrEnabled = false;
    R3D.env.ssrMaxRaySteps = 64;
    R3D.env.ssrBinarySearchSteps = 8;
    R3D.env.ssrRayMarchLength = 8.0f;
    R3D.env.ssrDepthThickness = 0.2f;
    R3D.env.ssrDepthTolerance = 0.005f;
    R3D.env.ssrEdgeFadeStart = 0.7f;
    R3D.env.ssrEdgeFadeEnd = 1.0f;
    R3D.env.fogColor = (Vector3) { 1.0f, 1.0f, 1.0f };
    R3D.env.fogStart = 1.0f;
    R3D.env.fogEnd = 50.0f;
    R3D.env.fogDensity = 0.05f;
    R3D.env.fogSkyAffect = 0.5f;
    R3D.env.dofMode = R3D_DOF_DISABLED;
    R3D.env.dofFocusPoint = 10.0f;
    R3D.env.dofFocusScale = 1.0f;
    R3D.env.dofMaxBlurSize = 20.0f;
    R3D.env.dofDebugMode = false;
    R3D.env.tonemapMode = R3D_TONEMAP_LINEAR;
    R3D.env.tonemapExposure = 1.0f;
    R3D.env.tonemapWhite = 1.0f;
    R3D.env.brightness = 1.0f;
    R3D.env.contrast = 1.0f;
    R3D.env.saturation = 1.0f;

    // Init resolution state
    R3D.state.resolution.width = resWidth;
    R3D.state.resolution.height = resHeight;
    R3D.state.resolution.texel.x = 1.0f / resWidth;
    R3D.state.resolution.texel.y = 1.0f / resHeight;
    R3D.state.resolution.maxLevel = 1 + (int)floor(log2((float)fmax(resWidth, resHeight)));

    // Init scene data
    R3D.state.scene.bounds = (BoundingBox) {
        (Vector3) { -100, -100, -100 },
        (Vector3) {  100,  100,  100 }
    };

    // Init default loading parameters
    R3D.state.loading.aiProps = aiCreatePropertyStore();
    R3D.state.loading.textureFilter = TEXTURE_FILTER_TRILINEAR;

    // Load primitive shapes
    glGenVertexArrays(1, &R3D.primitive.dummyVAO);
    R3D.primitive.quad = r3d_primitive_load_quad();
    R3D.primitive.cube = r3d_primitive_load_cube();

    // Init misc data
    R3D.misc.matCubeViews[0] = MatrixLookAt((Vector3) { 0 }, (Vector3) {  1.0f,  0.0f,  0.0f }, (Vector3) { 0.0f, -1.0f,  0.0f });
    R3D.misc.matCubeViews[1] = MatrixLookAt((Vector3) { 0 }, (Vector3) { -1.0f,  0.0f,  0.0f }, (Vector3) { 0.0f, -1.0f,  0.0f });
    R3D.misc.matCubeViews[2] = MatrixLookAt((Vector3) { 0 }, (Vector3) {  0.0f,  1.0f,  0.0f }, (Vector3) { 0.0f,  0.0f,  1.0f });
    R3D.misc.matCubeViews[3] = MatrixLookAt((Vector3) { 0 }, (Vector3) {  0.0f, -1.0f,  0.0f }, (Vector3) { 0.0f,  0.0f, -1.0f });
    R3D.misc.matCubeViews[4] = MatrixLookAt((Vector3) { 0 }, (Vector3) {  0.0f,  0.0f,  1.0f }, (Vector3) { 0.0f, -1.0f,  0.0f });
    R3D.misc.matCubeViews[5] = MatrixLookAt((Vector3) { 0 }, (Vector3) {  0.0f,  0.0f, -1.0f }, (Vector3) { 0.0f, -1.0f,  0.0f });

    // Load GL Objects - framebuffers, textures, shaders...
    // NOTE: The initialization of these resources is based
    //       on the global state and should be performed last.
    r3d_framebuffers_load(resWidth, resHeight);
    r3d_textures_load();
    r3d_shaders_load();

    // Defines suitable clipping plane distances for r3d
    rlSetClipPlanes(0.05f, 4000.0f);
}

void R3D_Close(void)
{
    aiReleasePropertyStore(R3D.state.loading.aiProps);

    r3d_framebuffers_unload();
    r3d_textures_unload();
    r3d_shaders_unload();

    r3d_array_destroy(&R3D.container.aDrawForward);
    r3d_array_destroy(&R3D.container.aDrawDeferred);
    r3d_array_destroy(&R3D.container.aDrawForwardInst);
    r3d_array_destroy(&R3D.container.aDrawDeferredInst);

    r3d_registry_destroy(&R3D.container.rLights);
    r3d_array_destroy(&R3D.container.aLightBatch);

    glDeleteVertexArrays(1, &R3D.primitive.dummyVAO);
    r3d_primitive_unload(&R3D.primitive.quad);
    r3d_primitive_unload(&R3D.primitive.cube);
}

bool R3D_HasState(unsigned int flag)
{
    return R3D.state.flags & flag;
}

void R3D_SetState(unsigned int flags)
{
    if (flags & R3D_FLAG_8_BIT_NORMALS) {
        TraceLog(LOG_WARNING, "R3D: Cannot set 'R3D_FLAG_8_BIT_NORMALS'; this flag must be set during R3D initialization");
        flags &= ~R3D_FLAG_8_BIT_NORMALS;
    }

    if (flags & R3D_FLAG_LOW_PRECISION_BUFFERS) {
        TraceLog(LOG_WARNING, "R3D: Cannot set 'R3D_FLAG_LOW_PRECISION_BUFFERS'; this flag must be set during R3D initialization");
        flags &= ~R3D_FLAG_LOW_PRECISION_BUFFERS;
    }

    R3D.state.flags |= flags;

    if (flags & R3D_FLAG_FXAA) {
        if (R3D.shader.screen.fxaa.id == 0) {
            r3d_shader_load_screen_fxaa();
        }
    }
}

void R3D_ClearState(unsigned int flags)
{
    if (flags & R3D_FLAG_8_BIT_NORMALS) {
        TraceLog(LOG_WARNING, "R3D: Cannot clear 'R3D_FLAG_8_BIT_NORMALS'; this flag must be set during R3D initialization");
        flags &= ~R3D_FLAG_8_BIT_NORMALS;
    }

    if (flags & R3D_FLAG_LOW_PRECISION_BUFFERS) {
        TraceLog(LOG_WARNING, "R3D: Cannot clear 'R3D_FLAG_LOW_PRECISION_BUFFERS'; this flag must be set during R3D initialization");
        flags &= ~R3D_FLAG_LOW_PRECISION_BUFFERS;
    }

    R3D.state.flags &= ~flags;
}

void R3D_GetResolution(int* width, int* height)
{
    if (width) *width = R3D.state.resolution.width;
    if (height) *height = R3D.state.resolution.height;
}

void R3D_UpdateResolution(int width, int height)
{
    if (width <= 0 || height <= 0) {
        TraceLog(LOG_ERROR, "R3D: Invalid resolution given to 'R3D_UpdateResolution'");
        return;
    }

    if (width == R3D.state.resolution.width && height == R3D.state.resolution.height) {
        return;
    }

    r3d_framebuffers_unload();
    r3d_framebuffers_load(width, height);

    R3D.state.resolution.width = width;
    R3D.state.resolution.height = height;
    R3D.state.resolution.texel.x = 1.0f / width;
    R3D.state.resolution.texel.y = 1.0f / height;
    R3D.state.resolution.maxLevel = 1 + (int)floor(log2((float)fmax(width, height)));
}

void R3D_SetRenderTarget(const RenderTexture* target)
{
    if (target == NULL) {
        memset(&R3D.framebuffer.customTarget, 0, sizeof(RenderTexture));
        return;
    }

    R3D.framebuffer.customTarget = *target;
}

void R3D_SetSceneBounds(BoundingBox sceneBounds)
{
    R3D.state.scene.bounds = sceneBounds;
}

void R3D_SetTextureFilter(TextureFilter filter)
{
    R3D.state.loading.textureFilter = filter;
}

void R3D_Begin(Camera3D camera)
{
    // Render the batch before proceeding
    rlDrawRenderBatchActive();

    // Clear the previous draw call array state
    r3d_array_clear(&R3D.container.aDrawForward);
    r3d_array_clear(&R3D.container.aDrawDeferred);
    r3d_array_clear(&R3D.container.aDrawForwardInst);
    r3d_array_clear(&R3D.container.aDrawDeferredInst);

    // Store camera position
    R3D.state.transform.viewPos = camera.position;

    // Compute aspect ratio
    float aspect = 1.0f;
    if (R3D.state.flags & R3D_FLAG_ASPECT_KEEP) {
        aspect = (float)R3D.state.resolution.width / R3D.state.resolution.height;
    }
    else {
        aspect = (float)GetScreenWidth() / GetScreenHeight();
    }

    // Compute projection matrix
    if (camera.projection == CAMERA_PERSPECTIVE) {
        double top = rlGetCullDistanceNear() * tan(camera.fovy * 0.5 * DEG2RAD);
        double right = top * aspect;
        R3D.state.transform.proj = MatrixFrustum(
            -right, right, -top, top,
            rlGetCullDistanceNear(),
            rlGetCullDistanceFar()
        );
    }
    else if (camera.projection == CAMERA_ORTHOGRAPHIC) {
        double top = camera.fovy / 2.0;
        double right = top * aspect;
        R3D.state.transform.proj = MatrixOrtho(
            -right, right, -top, top,
            rlGetCullDistanceNear(),
            rlGetCullDistanceFar()
        );
    }

    // Compute view matrix
    R3D.state.transform.view = MatrixLookAt(camera.position, camera.target, camera.up);

    // Store inverse matrices
    R3D.state.transform.invProj = MatrixInvert(R3D.state.transform.proj);
    R3D.state.transform.invView = MatrixInvert(R3D.state.transform.view);

    // Compute view projection matrix
    R3D.state.transform.viewProj = r3d_matrix_multiply(&R3D.state.transform.view, &R3D.state.transform.proj);

    // Compute frustum
    R3D.state.frustum.aabb = r3d_frustum_get_bounding_box(R3D.state.transform.viewProj);
    R3D.state.frustum.shape = r3d_frustum_create(R3D.state.transform.viewProj);
}

void R3D_End(void)
{
    /* --- Rendering in shadow maps --- */

    r3d_prepare_process_lights_and_batch();
    r3d_pass_shadow_maps();

    /* --- Prcoess all draw calls before rendering --- */

    if (!(R3D.state.flags & R3D_FLAG_NO_FRUSTUM_CULLING)) {
        r3d_prepare_cull_drawcalls();
    }

    r3d_prepare_sort_drawcalls();
    r3d_prepare_anim_drawcalls();

    /* --- Rasterizing Geometries in G-Buffer --- */

    if (r3d_has_deferred_calls()) {
        r3d_pass_gbuffer(); //< This pass also clear the gbuffer...
    }
    else {
        r3d_clear_gbuffer(true, false, true, true);
    }

    /* --- Calculates ambient occlusion for opaque objects --- */

    if (R3D.env.ssaoEnabled) {
        r3d_pass_ssao();
    }

    /* --- Accumulation of deferred lighting --- */

    if (r3d_has_deferred_calls()) {
        r3d_pass_deferred_ambient();
        r3d_pass_deferred_lights();
    }

    /* --- Final rendering of the scene --- */

    r3d_pass_scene_background();

    if (r3d_has_deferred_calls()) {
        r3d_pass_scene_deferred();
    }

    if (r3d_has_forward_calls()) {
        if (R3D.state.flags & R3D_FLAG_DEPTH_PREPASS) {
            r3d_pass_scene_forward_depth_prepass();
        }
        r3d_pass_scene_forward();
    }

    /* --- Applying effects over the scene and final blit --- */

    r3d_pass_post_setup();

    if (R3D.env.ssrEnabled) {
        r3d_pass_post_ssr();
    }

    if (R3D.env.fogMode != R3D_FOG_DISABLED) {
        r3d_pass_post_fog();
    }

    if (R3D.env.dofMode != R3D_DOF_DISABLED) {
        r3d_pass_post_dof();
    }

    if (R3D.env.bloomMode != R3D_BLOOM_DISABLED) {
        r3d_pass_post_bloom();
    }

    r3d_pass_post_output();

    if (R3D.state.flags & R3D_FLAG_FXAA) {
        r3d_pass_post_fxaa();
    }

    r3d_pass_final_blit();

    /* --- Reset states changed by R3D --- */

    r3d_reset_raylib_state();
}

void R3D_DrawMesh(const R3D_Mesh* mesh, const R3D_Material* material, Matrix transform)
{
    r3d_drawcall_t drawCall = { 0 };

    if (mesh == NULL) return;
    if (mesh->skipRender==true) return;

    switch (material->billboardMode) {
    case R3D_BILLBOARD_FRONT:
        r3d_transform_to_billboard_front(&transform, &R3D.state.transform.invView);
        break;
    case R3D_BILLBOARD_Y_AXIS:
        r3d_transform_to_billboard_y(&transform, &R3D.state.transform.invView);
        break;
    default:
        break;
    }

    drawCall.transform = transform;
    drawCall.material = material ? *material : R3D_GetDefaultMaterial();
    drawCall.shadowCastMode = mesh->shadowCastMode;
    drawCall.geometry.model.mesh = mesh;
    drawCall.geometryType = R3D_DRAWCALL_GEOMETRY_MODEL;
    drawCall.renderMode = R3D_DRAWCALL_RENDER_DEFERRED;
    
    r3d_array_t* arr = &R3D.container.aDrawDeferred;
    if (material->blendMode != R3D_BLEND_OPAQUE || R3D.state.flags & R3D_FLAG_FORCE_FORWARD) {
        drawCall.renderMode = R3D_DRAWCALL_RENDER_FORWARD;
        arr = &R3D.container.aDrawForward;
    }

    r3d_array_push_back(arr, &drawCall);
}

void R3D_DrawMeshInstanced(const R3D_Mesh* mesh, const R3D_Material* material, const Matrix* instanceTransforms, int instanceCount)
{
    R3D_DrawMeshInstancedPro(mesh, material, NULL, MatrixIdentity(), instanceTransforms, 0, NULL, 0, instanceCount);
}

void R3D_DrawMeshInstancedEx(const R3D_Mesh* mesh, const R3D_Material* material, const Matrix* instanceTransforms, const Color* instanceColors, int instanceCount)
{
    R3D_DrawMeshInstancedPro(mesh, material, NULL, MatrixIdentity(), instanceTransforms, 0, instanceColors, 0, instanceCount);
}

void R3D_DrawMeshInstancedPro(const R3D_Mesh* mesh, const R3D_Material* material,
                              const BoundingBox* globalAabb, Matrix globalTransform,
                              const Matrix* instanceTransforms, int transformsStride,
                              const Color* instanceColors, int colorsStride,
                              int instanceCount)
{
    r3d_drawcall_t drawCall = { 0 };

    if (mesh == NULL || instanceCount == 0 || instanceTransforms == NULL) {
        return;
    }

    drawCall.transform = globalTransform;
    drawCall.material = material ? *material : R3D_GetDefaultMaterial();
    drawCall.shadowCastMode = mesh->shadowCastMode;
    drawCall.geometry.model.mesh = mesh;
    drawCall.geometryType = R3D_DRAWCALL_GEOMETRY_MODEL;
    drawCall.renderMode = R3D_DRAWCALL_RENDER_DEFERRED;

    drawCall.instanced.allAabb = globalAabb ? *globalAabb
        : (BoundingBox) {
            { -FLT_MAX, -FLT_MAX, -FLT_MAX },
            { +FLT_MAX, +FLT_MAX, +FLT_MAX }
        };

    drawCall.instanced.transforms = instanceTransforms;
    drawCall.instanced.transStride = transformsStride;
    drawCall.instanced.colStride = colorsStride;
    drawCall.instanced.colors = instanceColors;
    drawCall.instanced.count = instanceCount;

    r3d_array_t* arr = &R3D.container.aDrawDeferredInst;
    if (material->blendMode != R3D_BLEND_OPAQUE || R3D.state.flags & R3D_FLAG_FORCE_FORWARD) {
        drawCall.renderMode = R3D_DRAWCALL_RENDER_FORWARD;
        arr = &R3D.container.aDrawForwardInst;
    }

    r3d_array_push_back(arr, &drawCall);
}

void R3D_DrawModel(const R3D_Model* model, Vector3 position, float scale)
{
    Vector3 vScale = { scale, scale, scale };
    Vector3 rotationAxis = { 0.0f, 1.0f, 0.0f };
    R3D_DrawModelEx(model, position, rotationAxis, 0.0f, vScale);
}

void R3D_DrawModelEx(const R3D_Model* model, Vector3 position, Vector3 rotationAxis, float rotationAngle, Vector3 scale)
{
    Matrix matTransform = r3d_matrix_scale_rotaxis_translate(
        &scale,
        &(Vector4) {
            rotationAxis.x,
            rotationAxis.y,
            rotationAxis.z,
            rotationAngle
        },
        &position
    );

    R3D_DrawModelPro(model, matTransform);
}

void R3D_DrawModelPro(const R3D_Model* model, Matrix transform)
{
    if (model == NULL) return;

    for (int i = 0; i < model->meshCount; i++)
    {
        const R3D_Material* material = &model->materials[model->meshMaterials[i]];
        const R3D_Mesh* mesh = &model->meshes[i];

        r3d_drawcall_t drawCall = { 0 };

        if (mesh == NULL) return;
        if (mesh->skipRender==false)
        {
            switch (material->billboardMode) {
            case R3D_BILLBOARD_FRONT:
                r3d_transform_to_billboard_front(&transform, &R3D.state.transform.invView);
                break;
            case R3D_BILLBOARD_Y_AXIS:
                r3d_transform_to_billboard_y(&transform, &R3D.state.transform.invView);
                break;
            default:
                break;
            }

            drawCall.transform = transform;
            drawCall.material = material ? *material : R3D_GetDefaultMaterial();
            drawCall.shadowCastMode = mesh->shadowCastMode;
            drawCall.geometry.model.mesh = mesh;
            drawCall.geometryType = R3D_DRAWCALL_GEOMETRY_MODEL;
            drawCall.renderMode = R3D_DRAWCALL_RENDER_DEFERRED;

<<<<<<< HEAD
            drawCall.geometry.model.anim = model->anim;
            drawCall.geometry.model.frame = model->animFrame;
            drawCall.geometry.model.boneOffsets = model->boneOffsets;
            if (model->animationMode == R3D_ANIM_CUSTOM)
                drawCall.geometry.model.boneOverride = model->boneOverride;
            else
                drawCall.geometry.model.boneOverride = NULL;
=======
        drawCall.transform = transform;
        drawCall.material = material ? *material : R3D_GetDefaultMaterial();
        drawCall.shadowCastMode = mesh->shadowCastMode;
        drawCall.geometry.model.mesh = mesh;
        drawCall.geometryType = R3D_DRAWCALL_GEOMETRY_MODEL;
        drawCall.renderMode = R3D_DRAWCALL_RENDER_DEFERRED;
>>>>>>> 2f6c1e99

            r3d_array_t* arr = &R3D.container.aDrawDeferred;
            if (material->blendMode != R3D_BLEND_OPAQUE || R3D.state.flags & R3D_FLAG_FORCE_FORWARD) {
                drawCall.renderMode = R3D_DRAWCALL_RENDER_FORWARD;
                arr = &R3D.container.aDrawForward;
            }

            r3d_array_push_back(arr, &drawCall);
        }
    }
}

void R3D_DrawModelInstanced(const R3D_Model* model, const Matrix* instanceTransforms, int instanceCount)
{
    R3D_DrawModelInstancedPro(model, NULL, MatrixIdentity(), instanceTransforms, 0, NULL, 0, instanceCount);
}

void R3D_DrawModelInstancedEx(const R3D_Model* model, const Matrix* instanceTransforms, const Color* instanceColors, int instanceCount)
{
    R3D_DrawModelInstancedPro(model, NULL, MatrixIdentity(), instanceTransforms, 0, instanceColors, 0, instanceCount);
}

void R3D_DrawModelInstancedPro(const R3D_Model* model,
                               const BoundingBox* globalAabb, Matrix globalTransform,
                               const Matrix* instanceTransforms, int transformsStride,
                               const Color* instanceColors, int colorsStride,
                               int instanceCount)
{
    if (model == NULL || instanceCount == 0 || instanceTransforms == NULL || model->meshCount == 0) {
        return;
    }

    BoundingBox computedAabb;
    if (globalAabb == NULL) {
        computedAabb = (BoundingBox) {
            { -FLT_MAX, -FLT_MAX, -FLT_MAX },
            { +FLT_MAX, +FLT_MAX, +FLT_MAX }
        };
        globalAabb = &computedAabb;
    }

    bool forceForward = R3D.state.flags & R3D_FLAG_FORCE_FORWARD;
    r3d_array_t* deferredArr = &R3D.container.aDrawDeferredInst;
    r3d_array_t* forwardArr = &R3D.container.aDrawForwardInst;

    r3d_array_reserve(deferredArr, deferredArr->count + model->meshCount);
    r3d_array_reserve(forwardArr, forwardArr->count + model->meshCount);

    for (int i = 0; i < model->meshCount; i++)
    {
        const R3D_Mesh* mesh = &model->meshes[i];
        const R3D_Material* material = &model->materials[model->meshMaterials[i]];

        r3d_drawcall_t drawCall = { 0 };

        drawCall.transform = globalTransform;
        drawCall.material = *material;
        drawCall.geometry.model.mesh = mesh;
        drawCall.geometryType = R3D_DRAWCALL_GEOMETRY_MODEL;
        
        drawCall.instanced.allAabb = *globalAabb;
        drawCall.instanced.transforms = instanceTransforms;
        drawCall.instanced.transStride = transformsStride;
        drawCall.instanced.colStride = colorsStride;
        drawCall.instanced.colors = instanceColors;
        drawCall.instanced.count = instanceCount;

        drawCall.geometry.model.anim = model->anim;
        drawCall.geometry.model.frame = model->animFrame;
        drawCall.geometry.model.boneOffsets = model->boneOffsets;

        if (material->blendMode != R3D_BLEND_OPAQUE || forceForward) {
            drawCall.renderMode = R3D_DRAWCALL_RENDER_FORWARD;
            r3d_array_push_back(forwardArr, &drawCall);
        } else {
            drawCall.renderMode = R3D_DRAWCALL_RENDER_DEFERRED;
            r3d_array_push_back(deferredArr, &drawCall);
        }
    }
}

void R3D_DrawSprite(const R3D_Sprite* sprite, Vector3 position)
{
    R3D_DrawSpritePro(sprite, position, (Vector2) { 1.0f, 1.0f }, (Vector3) { 0, 1, 0 }, 0.0f);
}

void R3D_DrawSpriteEx(const R3D_Sprite* sprite, Vector3 position, Vector2 size, float rotation)
{
    R3D_DrawSpritePro(sprite, position, size, (Vector3) { 0, 1, 0 }, rotation);
}

void R3D_DrawSpritePro(const R3D_Sprite* sprite, Vector3 position, Vector2 size, Vector3 rotationAxis, float rotationAngle)
{
    if (sprite == NULL) return;

    r3d_drawcall_t drawCall = { 0 };

    /* --- Calculation of the transformation matrix --- */

    Matrix matTransform = r3d_matrix_scale_rotaxis_translate(
        &(Vector3) {
            fabsf(size.x) * 0.5f,
            -fabsf(size.y) * 0.5f,
            1.0f
        },
        &(Vector4) {
            rotationAxis.x,
            rotationAxis.y,
            rotationAxis.z,
            rotationAngle
        },
        &position
    );

    /* --- Applying transformation to billboard --- */

    switch (sprite->material.billboardMode) {
    case R3D_BILLBOARD_FRONT:
        r3d_transform_to_billboard_front(&matTransform, &R3D.state.transform.invView);
        break;
    case R3D_BILLBOARD_Y_AXIS:
        r3d_transform_to_billboard_y(&matTransform, &R3D.state.transform.invView);
        break;
    default:
        break;
    }

    /* --- Calculation of the representation of the quad in space --- */

    Vector3 axisX = { matTransform.m0 * 0.5f, matTransform.m1 * 0.5f, matTransform.m2 * 0.5f };
    Vector3 axisY = { matTransform.m4 * 0.5f, matTransform.m5 * 0.5f, matTransform.m6 * 0.5f };
    Vector3 center = { matTransform.m12, matTransform.m13, matTransform.m14 };

    drawCall.geometry.sprite.quad[0] = (Vector3) { center.x - axisX.x - axisY.x, center.y - axisX.y - axisY.y, center.z - axisX.z - axisY.z };
    drawCall.geometry.sprite.quad[1] = (Vector3) { center.x + axisX.x - axisY.x, center.y + axisX.y - axisY.y, center.z + axisX.z - axisY.z };
    drawCall.geometry.sprite.quad[2] = (Vector3) { center.x + axisX.x + axisY.x, center.y + axisX.y + axisY.y, center.z + axisX.z + axisY.z };
    drawCall.geometry.sprite.quad[3] = (Vector3) { center.x - axisX.x + axisY.x, center.y - axisX.y + axisY.y, center.z - axisX.z + axisY.z };

    /* --- Finalizing the draw call data --- */

    drawCall.transform = matTransform;
    drawCall.material = sprite->material;
    drawCall.geometryType = R3D_DRAWCALL_GEOMETRY_SPRITE;
    drawCall.renderMode = R3D_DRAWCALL_RENDER_DEFERRED;

    r3d_sprite_get_uv_scale_offset(
        &drawCall.material.uvScale, &drawCall.material.uvOffset, sprite,
        (size.x > 0) ? 1.0f : -1.0f, (size.y > 0) ? 1.0f : -1.0f
    );

    /* --- Added draw call to the right cache depending on render mode --- */

    r3d_array_t* arr = &R3D.container.aDrawDeferred;
    if (sprite->material.blendMode != R3D_BLEND_OPAQUE || R3D.state.flags & R3D_FLAG_FORCE_FORWARD) {
        drawCall.renderMode = R3D_DRAWCALL_RENDER_FORWARD;
        arr = &R3D.container.aDrawForward;
    }

    r3d_array_push_back(arr, &drawCall);
}

void R3D_DrawSpriteInstanced(const R3D_Sprite* sprite, const Matrix* instanceTransforms, int instanceCount)
{
    R3D_DrawSpriteInstancedPro(sprite, NULL, MatrixIdentity(), instanceTransforms, 0, NULL, 0, instanceCount);
}

void R3D_DrawSpriteInstancedEx(const R3D_Sprite* sprite, const Matrix* instanceTransforms, const Color* instanceColors, int instanceCount)
{
    R3D_DrawSpriteInstancedPro(sprite, NULL, MatrixIdentity(), instanceTransforms, 0, instanceColors, 0, instanceCount);
}

void R3D_DrawSpriteInstancedPro(const R3D_Sprite* sprite, const BoundingBox* globalAabb, Matrix globalTransform,
                                const Matrix* instanceTransforms, int transformsStride,
                                const Color* instanceColors, int colorsStride,
                                int instanceCount)
{
    r3d_drawcall_t drawCall = { 0 };

    if (sprite == NULL || instanceCount == 0 || instanceTransforms == NULL) {
        return;
    }

    drawCall.transform = globalTransform;
    drawCall.material = sprite->material;
    drawCall.shadowCastMode = sprite->shadowCastMode;
    drawCall.geometryType = R3D_DRAWCALL_GEOMETRY_SPRITE;
    drawCall.renderMode = R3D_DRAWCALL_RENDER_DEFERRED;

    r3d_sprite_get_uv_scale_offset(
        &drawCall.material.uvScale,
        &drawCall.material.uvOffset,
        sprite, 1.0f, -1.0f
    );

    drawCall.instanced.allAabb = globalAabb ? *globalAabb
        : (BoundingBox) {
            { -FLT_MAX, -FLT_MAX, -FLT_MAX },
            { +FLT_MAX, +FLT_MAX, +FLT_MAX }
        };

    drawCall.instanced.transforms = instanceTransforms;
    drawCall.instanced.transStride = transformsStride;
    drawCall.instanced.colStride = colorsStride;
    drawCall.instanced.colors = instanceColors;
    drawCall.instanced.count = instanceCount;

    r3d_array_t* arr = &R3D.container.aDrawDeferredInst;

    if (sprite->material.blendMode != R3D_BLEND_OPAQUE || R3D.state.flags & R3D_FLAG_FORCE_FORWARD) {
        drawCall.renderMode = R3D_DRAWCALL_RENDER_FORWARD;
        arr = &R3D.container.aDrawForwardInst;
    }

    r3d_array_push_back(arr, &drawCall);
}

void R3D_DrawParticleSystem(const R3D_ParticleSystem* system, const R3D_Mesh* mesh, const R3D_Material* material)
{
    R3D_DrawParticleSystemEx(system, mesh, material, MatrixIdentity());
}

void R3D_DrawParticleSystemEx(const R3D_ParticleSystem* system, const R3D_Mesh* mesh, const R3D_Material* material, Matrix transform)
{
    if (system == NULL || mesh == NULL) {
        return;
    }

    R3D_DrawMeshInstancedPro(
        mesh, material, &system->aabb, transform,
        &system->particles->transform, sizeof(R3D_Particle),
        &system->particles->color, sizeof(R3D_Particle),
        system->count
    );
}


/* === Internal functions === */

static bool r3d_has_deferred_calls(void)
{
    return (R3D.container.aDrawDeferred.count > 0 || R3D.container.aDrawDeferredInst.count > 0);
}

static bool r3d_has_forward_calls(void)
{
    return (R3D.container.aDrawForward.count > 0 || R3D.container.aDrawForwardInst.count > 0);
}

void r3d_sprite_get_uv_scale_offset(Vector2* uvScale, Vector2* uvOffset, const R3D_Sprite* sprite, float sgnX, float sgnY)
{
    uvScale->x = sgnX / sprite->xFrameCount;
    uvScale->y = sgnY / sprite->yFrameCount;

    int frameIndex = (int)sprite->currentFrame % (sprite->xFrameCount * sprite->yFrameCount);
    int frameX = frameIndex % sprite->xFrameCount;
    int frameY = frameIndex / sprite->xFrameCount;

    uvOffset->x = frameX * uvScale->x;
    uvOffset->y = frameY * uvScale->y;
}

void r3d_stencil_enable_geometry_write(void)
{
    // Enable stencil test and write the geometry bit
    glEnable(GL_STENCIL_TEST);
    glStencilMask(R3D_STENCIL_GEOMETRY_MASK); // Only write geometry bit
    glStencilFunc(GL_ALWAYS, R3D_STENCIL_GEOMETRY_BIT, R3D_STENCIL_GEOMETRY_MASK);
    glStencilOp(GL_KEEP, GL_KEEP, GL_REPLACE); // Replace geometry bit on pass
}

void r3d_stencil_enable_geometry_test(GLenum condition)
{
    // Enable stencil test to check geometry bit against a condition
    glEnable(GL_STENCIL_TEST);
    glStencilMask(0x00); // Disable writing
    glStencilFunc(condition, R3D_STENCIL_GEOMETRY_BIT, R3D_STENCIL_GEOMETRY_MASK);
    glStencilOp(GL_KEEP, GL_KEEP, GL_KEEP); // No changes on test
}

void r3d_stencil_enable_effect_write(uint8_t effectID)
{
    // Enable stencil test and write effect ID bits
    glEnable(GL_STENCIL_TEST);
    glStencilMask(R3D_STENCIL_EFFECT_MASK); // Only write effect bits
    glStencilFunc(GL_ALWAYS, effectID & R3D_STENCIL_EFFECT_MASK, R3D_STENCIL_EFFECT_MASK);
    glStencilOp(GL_KEEP, GL_KEEP, GL_REPLACE); // Replace effect bits on pass
}

void r3d_stencil_enable_effect_test(GLenum condition, uint8_t effectID)
{
    // Enable stencil test to check effect bits against a condition
    glEnable(GL_STENCIL_TEST);
    glStencilMask(0x00); // Disable writing
    glStencilFunc(condition, effectID & R3D_STENCIL_EFFECT_MASK, R3D_STENCIL_EFFECT_MASK);
    glStencilOp(GL_KEEP, GL_KEEP, GL_KEEP); // No changes on test
}

void r3d_stencil_enable_effect_write_with_geometry_test(GLenum condition, uint8_t effectID)
{
    glEnable(GL_STENCIL_TEST);

    // Enable effect ID write only if geometry bit passes the test
    glStencilMask(R3D_STENCIL_EFFECT_MASK);
    glStencilFunc(condition, R3D_STENCIL_GEOMETRY_BIT, R3D_STENCIL_GEOMETRY_MASK);
    glStencilOp(GL_KEEP, GL_KEEP, GL_REPLACE);

    // Note: stencil reference value should include desired effectID bits
    // OpenGL will apply the write mask when replacing stencil value
}

void r3d_stencil_disable(void)
{
    glDisable(GL_STENCIL_TEST);
}

void r3d_prepare_process_lights_and_batch(void)
{
    // Clear the previous light batch
    r3d_array_clear(&R3D.container.aLightBatch);

    for (int id = 1; id <= (int)r3d_registry_get_allocated_count(&R3D.container.rLights); id++)
    {
        /* --- Check if the light in the registry is still valid --- */

        if (!r3d_registry_is_valid(&R3D.container.rLights, id)) {
            continue;
        }

        /* --- Get the valid light and check if it is active --- */

        r3d_light_t* light = r3d_registry_get(&R3D.container.rLights, id);
        if (!light->enabled) continue;

        /* --- Process shadow update mode --- */

        if (light->shadow.enabled) {
            r3d_light_process_shadow_update(light);
        }

        /* --- Frustum culling of lights areas --- */

        BoundingBox aabb = r3d_light_get_bounding_box(light);

        if (light->type != R3D_LIGHT_DIR) {
            if (!r3d_frustum_is_aabb_in(&R3D.state.frustum.shape, &aabb)) {
                continue;
            }
        }

        /* --- Here the light is supposed to be visible --- */

        r3d_light_batched_t batched = { .data = light, .aabb = aabb };
        r3d_array_push_back(&R3D.container.aLightBatch, &batched);
    }
}

void r3d_prepare_cull_drawcalls(void)
{
    r3d_drawcall_t* calls = NULL;
    int count = 0;

    /* --- Frustum culling of deferred objects --- */

    calls = (r3d_drawcall_t*)R3D.container.aDrawDeferred.data;
    count = (int)R3D.container.aDrawDeferred.count;
    
    for (int i = count - 1; i >= 0; i--) {
        if (!r3d_drawcall_geometry_is_visible(&calls[i])) {
            calls[i] = calls[--count];
        }
    }

    R3D.container.aDrawDeferred.count = count;

    /* --- Frustum culling of forward objects --- */

    calls = (r3d_drawcall_t*)R3D.container.aDrawForward.data;
    count = (int)R3D.container.aDrawForward.count;
    
    for (int i = count - 1; i >= 0; i--) {
        if (!r3d_drawcall_geometry_is_visible(&calls[i])) {
            calls[i] = calls[--count];
        }
    }

    R3D.container.aDrawForward.count = count;

    /* --- Frustum culling of deferred instanced objects --- */

    calls = (r3d_drawcall_t*)R3D.container.aDrawDeferredInst.data;
    count = (int)R3D.container.aDrawDeferredInst.count;
    
    for (int i = count - 1; i >= 0; i--) {
        if (!r3d_drawcall_instanced_geometry_is_visible(&calls[i])) {
            calls[i] = calls[--count];
        }
    }

    R3D.container.aDrawDeferredInst.count = count;

    /* --- Frustum culling of forward instanced objects --- */

    calls = (r3d_drawcall_t*)R3D.container.aDrawForwardInst.data;
    count = (int)R3D.container.aDrawForwardInst.count;
    
    for (int i = count - 1; i >= 0; i--) {
        if (!r3d_drawcall_instanced_geometry_is_visible(&calls[i])) {
            calls[i] = calls[--count];
        }
    }

    R3D.container.aDrawForwardInst.count = count;
}

void r3d_prepare_sort_drawcalls(void)
{
    if (R3D.state.flags & R3D_FLAG_FORCE_FORWARD) {
        // Here all transparent or opaque objects are contained in the forward array
        if (R3D.state.flags & R3D_FLAG_TRANSPARENT_SORTING) {
            r3d_drawcall_sort_mixed_forward(
                (r3d_drawcall_t*)R3D.container.aDrawForward.data,
                R3D.container.aDrawForward.count
            );
        }
        return;
    }

    // Sort front-to-back for deferred rendering
    if (R3D.state.flags & R3D_FLAG_OPAQUE_SORTING) {
        r3d_drawcall_sort_front_to_back(
            (r3d_drawcall_t*)R3D.container.aDrawDeferred.data,
            R3D.container.aDrawDeferred.count
        );
    }

    // Sort back-to-front for forward rendering
    if (R3D.state.flags & R3D_FLAG_TRANSPARENT_SORTING) {
        r3d_drawcall_sort_back_to_front(
            (r3d_drawcall_t*)R3D.container.aDrawForward.data,
            R3D.container.aDrawForward.count
        );
    }
}

void r3d_prepare_anim_drawcalls(void)
{
    // TODO: Measures should be implemented to avoid updating the matrices multiple times for the same mesh,
    //       because currently the same mesh could appear multiple times in the same array,
    //       or in different arrays. As a result, the set would be updated multiple times.

    const r3d_array_t* arrays[4] = {
        &R3D.container.aDrawDeferredInst,
        &R3D.container.aDrawForwardInst,
        &R3D.container.aDrawDeferred,
        &R3D.container.aDrawForward,
    };

    for (int i = 0; i < sizeof(arrays) / sizeof(uintptr_t); i++)
    {
        const r3d_drawcall_t* calls = arrays[i]->data;
        int count = (int)arrays[i]->count;

        for (int j = 0; j < count; j++)
        {
            const r3d_drawcall_t* call = &calls[j];

            if (call->geometryType != R3D_DRAWCALL_GEOMETRY_MODEL || call->geometry.model.anim == NULL) {
                continue;
            }

            if (call->geometry.model.mesh->boneMatrices == NULL) {
                // Only meshes belonging to a model with bones have a boneMatrices cache
                TraceLog(LOG_WARNING, "Attempting to play animation on mesh without bone matrix cache");
            }

            r3d_drawcall_update_model_animation(call);
        }
    }
}

void r3d_pass_shadow_maps(void)
{
    // Config context state
    glEnable(GL_DEPTH_TEST);
    glDisable(GL_BLEND);

    // Iterate through all lights to render all geometries
    for (int i = 0; i < R3D.container.aLightBatch.count; i++)
    {
        r3d_light_batched_t* light = r3d_array_at(&R3D.container.aLightBatch, i);

        // Skip light if it doesn't produce shadows
        if (!light->data->shadow.enabled) continue;

        // Skip if it's not time to update shadows
        if (!light->data->shadow.updateConf.shoudlUpdate) continue;
        else r3d_light_indicate_shadow_update(light->data);

        // TODO: The lights could be sorted to avoid too frequent
        //       state changes, just like with shaders.

        // TODO: The draw calls could also be sorted
        //       according to the shadow cast mode.

        // Start rendering to shadow map
        glBindFramebuffer(GL_FRAMEBUFFER, light->data->shadow.map.id);
        {
            glViewport(0, 0, light->data->shadow.map.resolution, light->data->shadow.map.resolution);

            if (light->data->type == R3D_LIGHT_OMNI)
            {
                // Calculate projection matrix for omni-directional light
                Matrix matProj = r3d_light_get_matrix_proj_omni(light->data);

                // Render geometries for each face of the cubemap
                for (int j = 0; j < 6; j++)
                {
                    glFramebufferTexture2D(GL_FRAMEBUFFER, GL_DEPTH_ATTACHMENT, GL_TEXTURE_CUBE_MAP_POSITIVE_X + j, light->data->shadow.map.depth, 0);
                    glClear(GL_DEPTH_BUFFER_BIT);

                    // Calculate view and view/projection matrices for the current cubemap face
                    Matrix matView = r3d_light_get_matrix_view_omni(light->data, j);
                    Matrix matVP = r3d_matrix_multiply(&matView, &matProj);

                    // Rasterize geometries for depth rendering
                    r3d_shader_enable(raster.depthCubeInst);
                    {
                        r3d_shader_set_vec3(raster.depthCubeInst, uViewPosition, light->data->position);
                        r3d_shader_set_float(raster.depthCubeInst, uFar, light->data->far);

                        for (size_t k = 0; k < R3D.container.aDrawDeferredInst.count; k++) {
                            r3d_drawcall_t* call = (r3d_drawcall_t*)R3D.container.aDrawDeferredInst.data + k;
                            if (call->shadowCastMode != R3D_SHADOW_CAST_DISABLED) {
                                r3d_drawcall_raster_depth_cube_inst(call, false, true, &matVP);
                            }
                        }

                        for (size_t k = 0; k < R3D.container.aDrawForwardInst.count; k++) {
                            r3d_drawcall_t* call = (r3d_drawcall_t*)R3D.container.aDrawForwardInst.data + k;
                            if (call->shadowCastMode != R3D_SHADOW_CAST_DISABLED) {
                                r3d_drawcall_raster_depth_cube_inst(call, true, true, &matVP);
                            }
                        }
                    }
                    r3d_shader_enable(raster.depthCube);
                    {
                        r3d_shader_set_vec3(raster.depthCube, uViewPosition, light->data->position);
                        r3d_shader_set_float(raster.depthCube, uFar, light->data->far);

                        for (size_t k = 0; k < R3D.container.aDrawDeferred.count; k++) {
                            r3d_drawcall_t* call = (r3d_drawcall_t*)R3D.container.aDrawDeferred.data + k;
                            if (call->shadowCastMode != R3D_SHADOW_CAST_DISABLED) {
                                r3d_drawcall_raster_depth_cube(call, false, true, &matVP);
                            }
                        }

                        for (size_t k = 0; k < R3D.container.aDrawForward.count; k++) {
                            r3d_drawcall_t* call = (r3d_drawcall_t*)R3D.container.aDrawForward.data + k;
                            if (call->shadowCastMode != R3D_SHADOW_CAST_DISABLED) {
                                r3d_drawcall_raster_depth_cube(call, true, true, &matVP);
                            }
                        }
                    }
                }
            }
            else
            {
                // Clear depth buffer for other light types
                glClear(GL_DEPTH_BUFFER_BIT);

                Matrix matView = { 0 };
                Matrix matProj = { 0 };

                if (light->data->type == R3D_LIGHT_DIR) {
                    r3d_light_get_matrix_vp_dir(light->data, R3D.state.scene.bounds, &matView, &matProj);
                }
                else if (light->data->type == R3D_LIGHT_SPOT) {
                    matView = r3d_light_get_matrix_view_spot(light->data);
                    matProj = r3d_light_get_matrix_proj_spot(light->data);
                }

                // Calculate view/projection matrix
                Matrix matVP = r3d_matrix_multiply(&matView, &matProj);

                // Store view/projection matrix for the shadow map
                light->data->shadow.matVP = matVP;

                // Rasterize geometry for depth rendering
                r3d_shader_enable(raster.depthInst);
                {
                    for (size_t j = 0; j < R3D.container.aDrawDeferredInst.count; j++) {
                        r3d_drawcall_t* call = (r3d_drawcall_t*)R3D.container.aDrawDeferredInst.data + j;
                        if (call->shadowCastMode != R3D_SHADOW_CAST_DISABLED) {
                            r3d_drawcall_raster_depth_inst(call, false, true, &matVP);
                        }
                    }
                    for (size_t j = 0; j < R3D.container.aDrawForwardInst.count; j++) {
                        r3d_drawcall_t* call = (r3d_drawcall_t*)R3D.container.aDrawForwardInst.data + j;
                        if (call->shadowCastMode != R3D_SHADOW_CAST_DISABLED) {
                            r3d_drawcall_raster_depth_inst(call, true, true, &matVP);
                        }
                    }
                }
                r3d_shader_enable(raster.depth);
                {
                    for (size_t j = 0; j < R3D.container.aDrawDeferred.count; j++) {
                        r3d_drawcall_t* call = (r3d_drawcall_t*)R3D.container.aDrawDeferred.data + j;
                        if (call->shadowCastMode != R3D_SHADOW_CAST_DISABLED) {
                            r3d_drawcall_raster_depth(call, false, true, &matVP);
                        }
                    }
                    for (size_t j = 0; j < R3D.container.aDrawForward.count; j++) {
                        r3d_drawcall_t* call = (r3d_drawcall_t*)R3D.container.aDrawForward.data + j;
                        if (call->shadowCastMode != R3D_SHADOW_CAST_DISABLED) {
                            r3d_drawcall_raster_depth(call, true, true, &matVP);
                        }
                    }
                }
            }
            r3d_shader_disable();
        }
    }
    rlDisableFramebuffer();

    // Reset face to cull
    rlSetCullFace(RL_CULL_FACE_BACK);
}

void r3d_clear_gbuffer(bool bindFramebuffer, bool clearColor, bool clearDepth, bool clearStencil)
{
    if (bindFramebuffer) {
        glBindFramebuffer(GL_FRAMEBUFFER, R3D.framebuffer.gBuffer);
    }

    GLuint bitfield = 0;

    if (clearColor) {
        glColorMask(GL_TRUE, GL_TRUE, GL_TRUE, GL_TRUE);
        glClearColor(0.0f, 0.0f, 0.0f, 0.0f);
        bitfield |= GL_COLOR_BUFFER_BIT;
    }

    if (clearDepth) {
        glClearDepth(1.0f);
        glDepthMask(GL_TRUE);
        bitfield |= GL_DEPTH_BUFFER_BIT;
    }

    if (clearStencil) {
        glClearStencil(0x00);
        glStencilMask(0xFF);
        bitfield |= GL_STENCIL_BUFFER_BIT;
    }

    glClear(bitfield);
}

void r3d_pass_gbuffer(void)
{
    glBindFramebuffer(GL_FRAMEBUFFER, R3D.framebuffer.gBuffer);
    {
        glViewport(0, 0, R3D.state.resolution.width, R3D.state.resolution.height);
        glEnable(GL_DEPTH_TEST);
        glEnable(GL_CULL_FACE);
        glDepthMask(GL_TRUE);
        glDisable(GL_BLEND);

        /* --- Clear the gbuffer --- */

        r3d_clear_gbuffer(false, true, true, true);

        /* --- Enbale geometry stencil write --- */

        r3d_stencil_enable_geometry_write();

        /* --- Draw geometry with the stencil buffer activated --- */

        r3d_shader_enable(raster.geometryInst);
        {
            for (size_t i = 0; i < R3D.container.aDrawDeferredInst.count; i++) {
                r3d_drawcall_raster_geometry_inst((r3d_drawcall_t*)R3D.container.aDrawDeferredInst.data + i, &R3D.state.transform.viewProj);
            }
        }
        r3d_shader_enable(raster.geometry);
        {
            for (size_t i = 0; i < R3D.container.aDrawDeferred.count; i++) {
                r3d_drawcall_raster_geometry((r3d_drawcall_t*)R3D.container.aDrawDeferred.data + i, &R3D.state.transform.viewProj);
            }
        }
        r3d_shader_disable();

        /* --- Disable stencil --- */

        r3d_stencil_disable();
    }
}

void r3d_pass_ssao(void)
{
    glBindFramebuffer(GL_FRAMEBUFFER, R3D.framebuffer.ssao);
    {
        glViewport(0, 0, R3D.state.resolution.width / 2, R3D.state.resolution.height / 2);
        glDisable(GL_DEPTH_TEST);
        glDisable(GL_BLEND);

        /* --- Enable stencil test (render on geometry) --- */

        if (R3D.state.flags & R3D_FLAG_STENCIL_TEST) {
            r3d_stencil_enable_geometry_test(GL_EQUAL);
        }

        /* --- Calculate SSAO --- */

        r3d_shader_enable(screen.ssao);
        {
            r3d_shader_set_mat4(screen.ssao, uMatInvProj, R3D.state.transform.invProj);
            r3d_shader_set_mat4(screen.ssao, uMatInvView, R3D.state.transform.invView);
            r3d_shader_set_mat4(screen.ssao, uMatProj, R3D.state.transform.proj);
            r3d_shader_set_mat4(screen.ssao, uMatView, R3D.state.transform.view);

            r3d_shader_set_vec2(screen.ssao, uResolution, (Vector2) {
                (float)R3D.state.resolution.width / 2,
                (float)R3D.state.resolution.height / 2
            });

            r3d_shader_set_float(screen.ssao, uNear, (float)rlGetCullDistanceNear());
            r3d_shader_set_float(screen.ssao, uFar, (float)rlGetCullDistanceFar());

            r3d_shader_set_float(screen.ssao, uRadius, R3D.env.ssaoRadius);
            r3d_shader_set_float(screen.ssao, uBias, R3D.env.ssaoBias);

            r3d_shader_bind_sampler2D(screen.ssao, uTexDepth, R3D.target.depthStencil);
            r3d_shader_bind_sampler2D(screen.ssao, uTexNormal, R3D.target.normal);
            r3d_shader_bind_sampler1D(screen.ssao, uTexKernel, R3D.texture.ssaoKernel);
            r3d_shader_bind_sampler2D(screen.ssao, uTexNoise, R3D.texture.ssaoNoise);

            r3d_primitive_bind_and_draw_screen();

            r3d_shader_unbind_sampler2D(screen.ssao, uTexDepth);
            r3d_shader_unbind_sampler2D(screen.ssao, uTexNormal);
            r3d_shader_unbind_sampler1D(screen.ssao, uTexKernel);
            r3d_shader_unbind_sampler2D(screen.ssao, uTexNoise);

            r3d_target_swap_pingpong(R3D.target.ssaoPpHs);
        }
        r3d_shader_disable();

        /* --- Disable stencil test --- */

        if (R3D.state.flags & R3D_FLAG_STENCIL_TEST) {
            r3d_stencil_disable();
        }

        /* --- Blur SSAO --- */

        r3d_shader_enable(generate.gaussianBlurDualPass);
        {
            for (int i = 0; i < R3D.env.ssaoIterations; i++)
            {
                // Horizontal pass
                r3d_shader_set_vec2(generate.gaussianBlurDualPass, uTexelDir, (Vector2) { R3D.state.resolution.texel.x, 0 });
                r3d_shader_bind_sampler2D(generate.gaussianBlurDualPass, uTexture, R3D.target.ssaoPpHs[1]);
                r3d_primitive_bind_and_draw_screen();
                r3d_target_swap_pingpong(R3D.target.ssaoPpHs);

                // Vertical pass
                r3d_shader_set_vec2(generate.gaussianBlurDualPass, uTexelDir, (Vector2) { 0, R3D.state.resolution.texel.y });
                r3d_shader_bind_sampler2D(generate.gaussianBlurDualPass, uTexture, R3D.target.ssaoPpHs[1]);
                r3d_primitive_bind_and_draw_screen();
                r3d_target_swap_pingpong(R3D.target.ssaoPpHs);
            }
        }
        r3d_shader_disable();
    }
}

void r3d_pass_deferred_ambient(void)
{
    glBindFramebuffer(GL_FRAMEBUFFER, R3D.framebuffer.deferred);
    {
        glViewport(0, 0, R3D.state.resolution.width, R3D.state.resolution.height);
        glDisable(GL_DEPTH_TEST);
        glDepthMask(GL_FALSE);
        glDisable(GL_BLEND);

        /* --- Clear color targets only (diffuse/specular) --- */

        glClearColor(0.0f, 0.0f, 0.0f, 0.0f);
        glClear(GL_COLOR_BUFFER_BIT);

        /* --- Enable stencil test (render on geometry) --- */

        if (R3D.state.flags & R3D_FLAG_STENCIL_TEST) {
            r3d_stencil_enable_geometry_test(GL_EQUAL);
        }

        /* --- Calculate skybox IBL contribution --- */

        if (R3D.env.useSky)
        {
            r3d_shader_enable(screen.ambientIbl);
            {
                r3d_shader_bind_sampler2D(screen.ambientIbl, uTexAlbedo, R3D.target.albedo);
                r3d_shader_bind_sampler2D(screen.ambientIbl, uTexNormal, R3D.target.normal);
                r3d_shader_bind_sampler2D(screen.ambientIbl, uTexDepth, R3D.target.depthStencil);
                r3d_shader_bind_sampler2D(screen.ambientIbl, uTexORM, R3D.target.orm);

                if (R3D.env.ssaoEnabled) {
                    r3d_shader_bind_sampler2D(screen.ambientIbl, uTexSSAO, R3D.target.ssaoPpHs[1]);
                }
                else {
                    r3d_shader_bind_sampler2D(screen.ambientIbl, uTexSSAO, R3D.texture.white);
                }

                r3d_shader_bind_samplerCube(screen.ambientIbl, uCubeIrradiance, R3D.env.sky.irradiance.id);
                r3d_shader_bind_samplerCube(screen.ambientIbl, uCubePrefilter, R3D.env.sky.prefilter.id);
                r3d_shader_bind_sampler2D(screen.ambientIbl, uTexBrdfLut, R3D.texture.iblBrdfLut);

                r3d_shader_set_vec3(screen.ambientIbl, uViewPosition, R3D.state.transform.viewPos);
                r3d_shader_set_mat4(screen.ambientIbl, uMatInvProj, R3D.state.transform.invProj);
                r3d_shader_set_mat4(screen.ambientIbl, uMatInvView, R3D.state.transform.invView);
                r3d_shader_set_vec4(screen.ambientIbl, uQuatSkybox, R3D.env.quatSky);
                r3d_shader_set_float(screen.ambientIbl, uSkyboxAmbientIntensity, R3D.env.skyAmbientIntensity);
                r3d_shader_set_float(screen.ambientIbl, uSkyboxReflectIntensity, R3D.env.skyReflectIntensity);

                r3d_primitive_bind_and_draw_screen();

                r3d_shader_unbind_sampler2D(screen.ambientIbl, uTexAlbedo);
                r3d_shader_unbind_sampler2D(screen.ambientIbl, uTexNormal);
                r3d_shader_unbind_sampler2D(screen.ambientIbl, uTexDepth);
                r3d_shader_unbind_sampler2D(screen.ambientIbl, uTexSSAO);
                r3d_shader_unbind_sampler2D(screen.ambientIbl, uTexORM);

                r3d_shader_unbind_samplerCube(screen.ambientIbl, uCubeIrradiance);
                r3d_shader_unbind_samplerCube(screen.ambientIbl, uCubePrefilter);
                r3d_shader_unbind_sampler2D(screen.ambientIbl, uTexBrdfLut);
            }
            r3d_shader_disable();
        }

        /* --- If no skybox, calculate simple ambient contribution --- */

        else
        {
            // Here we only enable the first attachment (diffuse)
            // and disable the second one, which is the specular,
            // as it should not be written to in this case
            rlActiveDrawBuffers(1);

            r3d_shader_enable(screen.ambient);
            {
                r3d_shader_bind_sampler2D(screen.ambient, uTexAlbedo, R3D.target.albedo);
                r3d_shader_bind_sampler2D(screen.ambient, uTexORM, R3D.target.orm);

                if (R3D.env.ssaoEnabled) {
                    r3d_shader_bind_sampler2D(screen.ambient, uTexSSAO, R3D.target.ssaoPpHs[1]);
                }
                else {
                    r3d_shader_bind_sampler2D(screen.ambient, uTexSSAO, R3D.texture.white);
                }

                r3d_shader_set_vec3(screen.ambient, uAmbientColor, R3D.env.ambientColor);

                r3d_primitive_bind_and_draw_screen();

                r3d_shader_unbind_sampler2D(screen.ambient, uTexAlbedo);
                r3d_shader_unbind_sampler2D(screen.ambient, uTexSSAO);
                r3d_shader_unbind_sampler2D(screen.ambient, uTexORM);
            }
            r3d_shader_disable();

            // We now re-enable both attachments,
            // diffuse and specular, for future writes
            rlActiveDrawBuffers(2);
        }

        /* --- Disable stencil test --- */

        if (R3D.state.flags & R3D_FLAG_STENCIL_TEST) {
            r3d_stencil_disable();
        }
    }
}

void r3d_pass_deferred_lights(void)
{
    glBindFramebuffer(GL_FRAMEBUFFER, R3D.framebuffer.deferred);
    {
        glViewport(0, 0, R3D.state.resolution.width, R3D.state.resolution.height);

        /* --- Setup OpenGL pipeline --- */

        // Here we disable depth testing and depth writing,
        // and disable face culling for projecting the
        // light volumes into the stencil buffer
        glDisable(GL_DEPTH_TEST);
        glDisable(GL_CULL_FACE);
        glDepthMask(GL_FALSE);

        // Setup additive blending to accumulate light contributions
        glEnable(GL_BLEND);
        glBlendFunc(GL_ONE, GL_ONE);
        glBlendEquation(GL_FUNC_ADD);

        /* --- Bind all textures --- */

        r3d_shader_bind_sampler2D(screen.lighting, uTexAlbedo, R3D.target.albedo);
        r3d_shader_bind_sampler2D(screen.lighting, uTexNormal, R3D.target.normal);
        r3d_shader_bind_sampler2D(screen.lighting, uTexDepth, R3D.target.depthStencil);
        r3d_shader_bind_sampler2D(screen.lighting, uTexORM, R3D.target.orm);
        r3d_shader_bind_sampler2D(screen.lighting, uTexNoise, R3D.texture.blueNoise);

        /* --- Defines constant uniforms --- */

        r3d_shader_enable(screen.lighting);
        {
            r3d_shader_set_mat4(screen.lighting, uMatInvProj, R3D.state.transform.invProj);
            r3d_shader_set_mat4(screen.lighting, uMatInvView, R3D.state.transform.invView);
            r3d_shader_set_vec3(screen.lighting, uViewPosition, R3D.state.transform.viewPos);
        }

        /* --- Calculate lighting contributions --- */

        for (int i = 0; i < R3D.container.aLightBatch.count; i++)
        {
            r3d_light_batched_t* light = r3d_array_at(&R3D.container.aLightBatch, i);

            // Use an effect ID that avoids 0 (already used by no-effect areas)
            uint8_t lightEffectID = (i + 1) % 127; // Start at 1, wrap to 127
            if (lightEffectID == 0) lightEffectID = 1; // Avoid 0

            // If the light has a volume, we first draw it in the stencil
            // buffer in order to limit the rendering to this area
            if (light->data->type != R3D_LIGHT_DIR) {
                r3d_shader_enable(raster.depthVolume);
                {
                    // TODO: Use the real volumes of lights by projecting cones and spheres

                    Vector3 scale = Vector3Scale(Vector3Subtract(light->aabb.max, light->aabb.min), 0.5f);
                    Vector3 position = Vector3Scale(Vector3Add(light->aabb.min, light->aabb.max), 0.5f);

                    Matrix transform = r3d_matrix_scale_translate(&scale, &position);
                    Matrix mvp = r3d_matrix_multiply(&transform, &R3D.state.transform.viewProj);

                    r3d_shader_set_mat4(raster.depthVolume, uMatMVP, mvp);
                    
                    // Stencil setup for volume writing
                    if (R3D.state.flags & R3D_FLAG_STENCIL_TEST) {
                        // Written only in areas where there is geometry
                        r3d_stencil_enable_effect_write_with_geometry_test(GL_EQUAL, lightEffectID);
                    }
                    else {
                        // Written all over the volume of light
                        r3d_stencil_enable_effect_write(lightEffectID);
                    }

                    glColorMask(GL_FALSE, GL_FALSE, GL_FALSE, GL_FALSE);
                    r3d_primitive_bind_and_draw_cube();
                }
            }

            // Lighting accumulation pass
            r3d_shader_enable(screen.lighting);
            {
                // If light has volume, render only in areas marked with its effect ID
                if (light->data->type == R3D_LIGHT_DIR) r3d_stencil_disable();
                else r3d_stencil_enable_effect_test(GL_EQUAL, lightEffectID);

                // Sending data common to each type of light
                r3d_shader_set_vec3(screen.lighting, uLight.color, light->data->color);
                r3d_shader_set_float(screen.lighting, uLight.specular, light->data->specular);
                r3d_shader_set_float(screen.lighting, uLight.energy, light->data->energy);
                r3d_shader_set_int(screen.lighting, uLight.type, light->data->type);

                // Sending specific data according to the type of light
                if (light->data->type == R3D_LIGHT_DIR) {
                    r3d_shader_set_vec3(screen.lighting, uLight.direction, light->data->direction);
                }
                else if (light->data->type == R3D_LIGHT_SPOT) {
                    r3d_shader_set_vec3(screen.lighting, uLight.position, light->data->position);
                    r3d_shader_set_vec3(screen.lighting, uLight.direction, light->data->direction);
                    r3d_shader_set_float(screen.lighting, uLight.range, light->data->range);
                    r3d_shader_set_float(screen.lighting, uLight.attenuation, light->data->attenuation);
                    r3d_shader_set_float(screen.lighting, uLight.innerCutOff, light->data->innerCutOff);
                    r3d_shader_set_float(screen.lighting, uLight.outerCutOff, light->data->outerCutOff);
                }
                else if (light->data->type == R3D_LIGHT_OMNI) {
                    r3d_shader_set_vec3(screen.lighting, uLight.position, light->data->position);
                    r3d_shader_set_float(screen.lighting, uLight.range, light->data->range);
                    r3d_shader_set_float(screen.lighting, uLight.attenuation, light->data->attenuation);
                }

                // Sending shadow map data
                if (light->data->shadow.enabled) {
                    if (light->data->type == R3D_LIGHT_OMNI) {
                        r3d_shader_bind_samplerCube(screen.lighting, uLight.shadowCubemap, light->data->shadow.map.depth);
                    }
                    else {
                        r3d_shader_set_float(screen.lighting, uLight.shadowMapTxlSz, light->data->shadow.map.texelSize);
                        r3d_shader_bind_sampler2D(screen.lighting, uLight.shadowMap, light->data->shadow.map.depth);
                        r3d_shader_set_mat4(screen.lighting, uLight.matVP, light->data->shadow.matVP);
                        if (light->data->type == R3D_LIGHT_DIR) {
                            r3d_shader_set_vec3(screen.lighting, uLight.position, light->data->position);
                        }
                    }
                    r3d_shader_set_float(screen.lighting, uLight.shadowSoftness, light->data->shadow.softness);
                    r3d_shader_set_float(screen.lighting, uLight.shadowDepthBias, light->data->shadow.depthBias);
                    r3d_shader_set_float(screen.lighting, uLight.shadowSlopeBias, light->data->shadow.slopeBias);
                    r3d_shader_set_float(screen.lighting, uLight.near, light->data->near);
                    r3d_shader_set_float(screen.lighting, uLight.far, light->data->far);
                    r3d_shader_set_int(screen.lighting, uLight.shadow, true);
                }
                else {
                    r3d_shader_set_int(screen.lighting, uLight.shadow, false);
                }

                glColorMask(GL_TRUE, GL_TRUE, GL_TRUE, GL_TRUE);
                r3d_primitive_bind_and_draw_screen();
            }
        }

        /* --- Disable stencil testing in case it was enabled just before --- */

        r3d_stencil_disable();

        /* --- Unbind all textures --- */

        r3d_shader_unbind_sampler2D(screen.lighting, uTexAlbedo);
        r3d_shader_unbind_sampler2D(screen.lighting, uTexNormal);
        r3d_shader_unbind_sampler2D(screen.lighting, uTexDepth);
        r3d_shader_unbind_sampler2D(screen.lighting, uTexORM);
        r3d_shader_unbind_sampler2D(screen.lighting, uTexNoise);

        r3d_shader_unbind_samplerCube(screen.lighting, uLight.shadowCubemap);
        r3d_shader_unbind_sampler2D(screen.lighting, uLight.shadowMap);
    }
}

void r3d_pass_scene_background(void)
{
    glBindFramebuffer(GL_FRAMEBUFFER, R3D.framebuffer.scene);
    {
        glViewport(0, 0, R3D.state.resolution.width, R3D.state.resolution.height);

        if (R3D.env.useSky && R3D.env.skyBackgroundIntensity > 0.0f)
        {
            // Disable backface culling to render the cube from the inside
            // And other pipeline states that are not necessary
            glDisable(GL_DEPTH_TEST);
            glDisable(GL_CULL_FACE);
            glDepthMask(GL_FALSE);
            glDisable(GL_BLEND);

            // Render skybox
            r3d_shader_enable(raster.skybox);
            {
                r3d_shader_bind_samplerCube(raster.skybox, uCubeSky, R3D.env.sky.cubemap.id);
                r3d_shader_set_vec4(raster.skybox, uRotation, R3D.env.quatSky);
                r3d_shader_set_float(raster.skybox, uSkyIntensity, R3D.env.skyBackgroundIntensity);
                r3d_shader_set_mat4(raster.skybox, uMatView, R3D.state.transform.view);
                r3d_shader_set_mat4(raster.skybox, uMatProj, R3D.state.transform.proj);

                r3d_primitive_bind_and_draw_cube();

                r3d_shader_unbind_samplerCube(raster.skybox, uCubeSky);
            }
            r3d_shader_disable();
        }
        else
        {
            glClearBufferfv(GL_COLOR, 0, (float[4]) {
                R3D.env.backgroundColor.x,
                R3D.env.backgroundColor.y,
                R3D.env.backgroundColor.z,
                0.0f
            });
        }
    }
}

void r3d_pass_scene_deferred(void)
{
    glBindFramebuffer(GL_FRAMEBUFFER, R3D.framebuffer.scene);
    {
        glViewport(0, 0, R3D.state.resolution.width, R3D.state.resolution.height);
        glDisable(GL_DEPTH_TEST);
        glDepthMask(GL_FALSE);
        glDisable(GL_BLEND);

        // Enable gbuffer stencil test (render on geometry)
        // This is necessary to maintain a correct background
        r3d_stencil_enable_geometry_test(GL_EQUAL);

        r3d_shader_enable(screen.scene);
        {
            r3d_shader_bind_sampler2D(screen.scene, uTexAlbedo, R3D.target.albedo);
            r3d_shader_bind_sampler2D(screen.scene, uTexEmission, R3D.target.emission);
            r3d_shader_bind_sampler2D(screen.scene, uTexDiffuse, R3D.target.diffuse);
            r3d_shader_bind_sampler2D(screen.scene, uTexSpecular, R3D.target.specular);

            r3d_primitive_bind_and_draw_screen();

            r3d_shader_unbind_sampler2D(screen.scene, uTexAlbedo);
            r3d_shader_unbind_sampler2D(screen.scene, uTexEmission);
            r3d_shader_unbind_sampler2D(screen.scene, uTexDiffuse);
            r3d_shader_unbind_sampler2D(screen.scene, uTexSpecular);
        }
        r3d_shader_disable();

        // Disables the test stencil for subsequent passes
        r3d_stencil_disable();
    }
}

static void r3d_pass_scene_forward_filter_and_send_lights(const r3d_drawcall_t* call)
{
    int lightCount = 0;

    for (int i = 0; lightCount < R3D_SHADER_FORWARD_NUM_LIGHTS && i < R3D.container.aLightBatch.count; i++)
    {
        r3d_light_batched_t* light = r3d_array_at(&R3D.container.aLightBatch, i);

        // Check if the geometry "touches" the light area
        // It's not the most accurate possible but sufficient (?)
        if (light->data->type != R3D_LIGHT_DIR) {
            if (call->geometryType == R3D_DRAWCALL_GEOMETRY_MODEL) {
                if (!CheckCollisionBoxes(light->aabb, call->geometry.model.mesh->aabb)) {
                    continue;
                }
            }
            else if (call->geometryType == R3D_DRAWCALL_GEOMETRY_SPRITE) {
                const Vector3* quad = call->geometry.sprite.quad;
                const BoundingBox* aabb = &light->aabb;
                bool inside = false;
                for (int j = 0; j < 4; ++j) {
                    if (quad[j].x >= aabb->min.x && quad[j].x <= aabb->max.x &&
                        quad[j].y >= aabb->min.y && quad[j].y <= aabb->max.y &&
                        quad[j].z >= aabb->min.z && quad[j].z <= aabb->max.z) {
                        inside = true;
                        break;
                    }
                }
                if (inside) {
                    continue;
                }
            }
        }

        // Use this light, so increment the counter
        lightCount++;

        // Send common data
        r3d_shader_set_int(raster.forward, uLights[i].enabled, true);
        r3d_shader_set_int(raster.forward, uLights[i].type, light->data->type);
        r3d_shader_set_vec3(raster.forward, uLights[i].color, light->data->color);
        r3d_shader_set_float(raster.forward, uLights[i].specular, light->data->specular);
        r3d_shader_set_float(raster.forward, uLights[i].energy, light->data->energy);

        // Send specific data
        if (light->data->type == R3D_LIGHT_DIR) {
            r3d_shader_set_vec3(raster.forward, uLights[i].direction, light->data->direction);
        }
        else if (light->data->type == R3D_LIGHT_SPOT) {
            r3d_shader_set_vec3(raster.forward, uLights[i].position, light->data->position);
            r3d_shader_set_vec3(raster.forward, uLights[i].direction, light->data->direction);
            r3d_shader_set_float(raster.forward, uLights[i].range, light->data->range);
            r3d_shader_set_float(raster.forward, uLights[i].attenuation, light->data->attenuation);
            r3d_shader_set_float(raster.forward, uLights[i].innerCutOff, light->data->innerCutOff);
            r3d_shader_set_float(raster.forward, uLights[i].outerCutOff, light->data->outerCutOff);
        }
        else if (light->data->type == R3D_LIGHT_OMNI) {
            r3d_shader_set_vec3(raster.forward, uLights[i].position, light->data->position);
            r3d_shader_set_float(raster.forward, uLights[i].range, light->data->range);
            r3d_shader_set_float(raster.forward, uLights[i].attenuation, light->data->attenuation);
        }

        // Send shadow map data
        if (light->data->shadow.enabled) {
            if (light->data->type == R3D_LIGHT_OMNI) {
                r3d_shader_bind_samplerCube(raster.forward, uLights[i].shadowCubemap, light->data->shadow.map.depth);
            }
            else {
                r3d_shader_set_float(raster.forward, uLights[i].shadowMapTxlSz, light->data->shadow.map.texelSize);
                r3d_shader_bind_sampler2D(raster.forward, uLights[i].shadowMap, light->data->shadow.map.depth);
                r3d_shader_set_mat4(raster.forward, uMatLightVP[i], light->data->shadow.matVP);
            }
            r3d_shader_set_float(raster.forward, uLights[i].shadowSoftness, light->data->shadow.softness);
            r3d_shader_set_float(raster.forward, uLights[i].shadowDepthBias, light->data->shadow.depthBias);
            r3d_shader_set_float(raster.forward, uLights[i].shadowSlopeBias, light->data->shadow.slopeBias);
            r3d_shader_set_float(raster.forward, uLights[i].near, light->data->near);
            r3d_shader_set_float(raster.forward, uLights[i].far, light->data->far);
            r3d_shader_set_int(raster.forward, uLights[i].shadow, true);
        }
        else {
            r3d_shader_set_int(raster.forward, uLights[i].shadow, false);
        }
    }

    for (int i = lightCount; i < R3D_SHADER_FORWARD_NUM_LIGHTS; i++) {
        r3d_shader_set_int(raster.forward, uLights[i].enabled, false);
    }
}

static void r3d_pass_scene_forward_instanced_filter_and_send_lights(const r3d_drawcall_t* call)
{
    int lightCount = 0;

    for (int i = 0; lightCount < R3D_SHADER_FORWARD_NUM_LIGHTS && i < R3D.container.aLightBatch.count; i++)
    {
        r3d_light_batched_t* light = r3d_array_at(&R3D.container.aLightBatch, i);

        // Check if the global instance AABB "touches" the light area
        if (light->data->type != R3D_LIGHT_DIR) {
            if (!CheckCollisionBoxes(light->aabb, call->instanced.allAabb)) {
                continue;
            }
        }

        // Use this light, so increment the counter
        lightCount++;

        // Send common data
        r3d_shader_set_int(raster.forwardInst, uLights[i].enabled, true);
        r3d_shader_set_int(raster.forwardInst, uLights[i].type, light->data->type);
        r3d_shader_set_vec3(raster.forwardInst, uLights[i].color, light->data->color);
        r3d_shader_set_float(raster.forwardInst, uLights[i].specular, light->data->specular);
        r3d_shader_set_float(raster.forwardInst, uLights[i].energy, light->data->energy);

        // Send specific data
        if (light->data->type == R3D_LIGHT_DIR) {
            r3d_shader_set_vec3(raster.forwardInst, uLights[i].direction, light->data->direction);
        }
        else if (light->data->type == R3D_LIGHT_SPOT) {
            r3d_shader_set_vec3(raster.forwardInst, uLights[i].position, light->data->position);
            r3d_shader_set_vec3(raster.forwardInst, uLights[i].direction, light->data->direction);
            r3d_shader_set_float(raster.forwardInst, uLights[i].range, light->data->range);
            r3d_shader_set_float(raster.forwardInst, uLights[i].attenuation, light->data->attenuation);
            r3d_shader_set_float(raster.forwardInst, uLights[i].innerCutOff, light->data->innerCutOff);
            r3d_shader_set_float(raster.forwardInst, uLights[i].outerCutOff, light->data->outerCutOff);
        }
        else if (light->data->type == R3D_LIGHT_OMNI) {
            r3d_shader_set_vec3(raster.forwardInst, uLights[i].position, light->data->position);
            r3d_shader_set_float(raster.forwardInst, uLights[i].range, light->data->range);
            r3d_shader_set_float(raster.forwardInst, uLights[i].attenuation, light->data->attenuation);
        }

        // Send shadow map data
        if (light->data->shadow.enabled) {
            if (light->data->type == R3D_LIGHT_OMNI) {
                r3d_shader_bind_samplerCube(raster.forwardInst, uLights[i].shadowCubemap, light->data->shadow.map.depth);
            }
            else {
                r3d_shader_set_float(raster.forwardInst, uLights[i].shadowMapTxlSz, light->data->shadow.map.texelSize);
                r3d_shader_bind_sampler2D(raster.forwardInst, uLights[i].shadowMap, light->data->shadow.map.depth);
                r3d_shader_set_mat4(raster.forwardInst, uMatLightVP[i], light->data->shadow.matVP);
            }
            r3d_shader_set_float(raster.forwardInst, uLights[i].shadowSoftness, light->data->shadow.softness);
            r3d_shader_set_float(raster.forwardInst, uLights[i].shadowDepthBias, light->data->shadow.depthBias);
            r3d_shader_set_float(raster.forwardInst, uLights[i].shadowSlopeBias, light->data->shadow.slopeBias);
            r3d_shader_set_float(raster.forwardInst, uLights[i].near, light->data->near);
            r3d_shader_set_float(raster.forwardInst, uLights[i].far, light->data->far);
            r3d_shader_set_int(raster.forwardInst, uLights[i].shadow, true);
        }
        else {
            r3d_shader_set_int(raster.forwardInst, uLights[i].shadow, false);
        }
    }

    for (int i = lightCount; i < R3D_SHADER_FORWARD_NUM_LIGHTS; i++) {
        r3d_shader_set_int(raster.forwardInst, uLights[i].enabled, false);
    }
}

void r3d_pass_scene_forward_depth_prepass(void)
{
    glBindFramebuffer(GL_FRAMEBUFFER, R3D.framebuffer.scene);
    {
        glViewport(0, 0, R3D.state.resolution.width, R3D.state.resolution.height);

        /* --- Setup the depth pre-pass --- */

        glColorMask(GL_FALSE, GL_FALSE, GL_FALSE, GL_FALSE);
        glEnable(GL_DEPTH_TEST);
        glDepthMask(GL_TRUE);

        /* --- Reactivation of geometry drawing in the stencil buffer --- */

        r3d_stencil_enable_geometry_write();

        /* --- Render instanced meshes --- */

        if (R3D.container.aDrawForwardInst.count > 0) {
            r3d_shader_enable(raster.depthInst);
            {
                for (int i = 0; i < R3D.container.aDrawForwardInst.count; i++) {
                    r3d_drawcall_t* call = r3d_array_at(&R3D.container.aDrawForwardInst, i);
                    r3d_drawcall_raster_depth_inst(call, true, false, &R3D.state.transform.viewProj);
                }
            }
            r3d_shader_disable();
        }

        /* --- Render non-instanced meshes --- */

        if (R3D.container.aDrawForward.count > 0) {
            r3d_shader_enable(raster.depth);
            {
                // We render in reverse order to prioritize drawing the nearest
                // objects first, in order to optimize early depth testing.
                for (int i = (int)R3D.container.aDrawForward.count - 1; i >= 0; i--) {
                    r3d_drawcall_t* call = r3d_array_at(&R3D.container.aDrawForward, i);
                    r3d_drawcall_raster_depth(call, true, false, &R3D.state.transform.viewProj);
                }
            }
            r3d_shader_disable();
        }

        /* --- Dissable stencil write --- */

        r3d_stencil_disable();
    }
}

void r3d_pass_scene_forward(void)
{
    glBindFramebuffer(GL_FRAMEBUFFER, R3D.framebuffer.scene);
    {
        glViewport(0, 0, R3D.state.resolution.width, R3D.state.resolution.height);
        glEnable(GL_DEPTH_TEST);

        if (R3D.state.flags & R3D_FLAG_DEPTH_PREPASS) {
            glColorMask(GL_TRUE, GL_TRUE, GL_TRUE, GL_TRUE);
            glDepthFunc(GL_EQUAL);
            glDepthMask(GL_FALSE);
        }
        else {
            r3d_stencil_enable_geometry_write();
            glDepthMask(GL_TRUE);
        }

        /* --- Enable output for materials --- */

        glDrawBuffers(4, (GLenum[]) {
            GL_COLOR_ATTACHMENT0,       //< Scene
            GL_COLOR_ATTACHMENT1,       //< Albedo
            GL_COLOR_ATTACHMENT2,       //< Normal
            GL_COLOR_ATTACHMENT3        //< ORM
        });

        /* --- Render instanced meshes --- */

        if (R3D.container.aDrawForwardInst.count > 0) {
            r3d_shader_enable(raster.forwardInst);
            {
                r3d_shader_bind_sampler2D(raster.forwardInst, uTexNoise, R3D.texture.blueNoise);

                if (R3D.env.useSky) {
                    r3d_shader_bind_samplerCube(raster.forwardInst, uCubeIrradiance, R3D.env.sky.irradiance.id);
                    r3d_shader_bind_samplerCube(raster.forwardInst, uCubePrefilter, R3D.env.sky.prefilter.id);
                    r3d_shader_bind_sampler2D(raster.forwardInst, uTexBrdfLut, R3D.texture.iblBrdfLut);

                    r3d_shader_set_vec4(raster.forwardInst, uQuatSkybox, R3D.env.quatSky);
                    r3d_shader_set_int(raster.forwardInst, uHasSkybox, true);
                    r3d_shader_set_float(raster.forwardInst, uSkyboxAmbientIntensity, R3D.env.skyAmbientIntensity);
                    r3d_shader_set_float(raster.forwardInst, uSkyboxReflectIntensity, R3D.env.skyReflectIntensity);
                }
                else {
                    r3d_shader_set_vec3(raster.forwardInst, uAmbientColor, R3D.env.ambientColor);
                    r3d_shader_set_int(raster.forwardInst, uHasSkybox, false);
                }

                r3d_shader_set_vec3(raster.forwardInst, uViewPosition, R3D.state.transform.viewPos);

                for (int i = 0; i < R3D.container.aDrawForwardInst.count; i++) {
                    r3d_drawcall_t* call = r3d_array_at(&R3D.container.aDrawForwardInst, i);
                    r3d_pass_scene_forward_instanced_filter_and_send_lights(call);
                    r3d_drawcall_raster_forward_inst(call, &R3D.state.transform.viewProj);
                }

                r3d_shader_unbind_sampler2D(raster.forwardInst, uTexNoise);

                if (R3D.env.useSky) {
                    r3d_shader_unbind_samplerCube(raster.forwardInst, uCubeIrradiance);
                    r3d_shader_unbind_samplerCube(raster.forwardInst, uCubePrefilter);
                    r3d_shader_unbind_sampler2D(raster.forwardInst, uTexBrdfLut);
                }

                for (int i = 0; i < R3D_SHADER_FORWARD_NUM_LIGHTS; i++) {
                    r3d_shader_unbind_samplerCube(raster.forwardInst, uLights[i].shadowCubemap);
                    r3d_shader_unbind_sampler2D(raster.forwardInst, uLights[i].shadowMap);
                }
            }
            r3d_shader_disable();
        }

        // Render non-instanced meshes
        if (R3D.container.aDrawForward.count > 0) {
            r3d_shader_enable(raster.forward);
            {
                r3d_shader_bind_sampler2D(raster.forward, uTexNoise, R3D.texture.blueNoise);

                if (R3D.env.useSky) {
                    r3d_shader_bind_samplerCube(raster.forward, uCubeIrradiance, R3D.env.sky.irradiance.id);
                    r3d_shader_bind_samplerCube(raster.forward, uCubePrefilter, R3D.env.sky.prefilter.id);
                    r3d_shader_bind_sampler2D(raster.forward, uTexBrdfLut, R3D.texture.iblBrdfLut);

                    r3d_shader_set_vec4(raster.forward, uQuatSkybox, R3D.env.quatSky);
                    r3d_shader_set_int(raster.forward, uHasSkybox, true);
                    r3d_shader_set_float(raster.forward, uSkyboxAmbientIntensity, R3D.env.skyAmbientIntensity);
                    r3d_shader_set_float(raster.forward, uSkyboxReflectIntensity, R3D.env.skyReflectIntensity);
                }
                else {
                    r3d_shader_set_vec3(raster.forward, uAmbientColor, R3D.env.ambientColor);
                    r3d_shader_set_int(raster.forward, uHasSkybox, false);
                }

                r3d_shader_set_vec3(raster.forward, uViewPosition, R3D.state.transform.viewPos);

                for (int i = 0; i < R3D.container.aDrawForward.count; i++) {
                    r3d_drawcall_t* call = r3d_array_at(&R3D.container.aDrawForward, i);
                    r3d_pass_scene_forward_filter_and_send_lights(call);
                    r3d_drawcall_raster_forward(call, &R3D.state.transform.viewProj);
                }

                r3d_shader_unbind_sampler2D(raster.forward, uTexNoise);

                if (R3D.env.useSky) {
                    r3d_shader_unbind_samplerCube(raster.forward, uCubeIrradiance);
                    r3d_shader_unbind_samplerCube(raster.forward, uCubePrefilter);
                    r3d_shader_unbind_sampler2D(raster.forward, uTexBrdfLut);
                }

                for (int i = 0; i < R3D_SHADER_FORWARD_NUM_LIGHTS; i++) {
                    r3d_shader_unbind_samplerCube(raster.forward, uLights[i].shadowCubemap);
                    r3d_shader_unbind_sampler2D(raster.forward, uLights[i].shadowMap);
                }
            }
            r3d_shader_disable();
        }

        // Disable stencil test if it was enabled
        if (!(R3D.state.flags & R3D_FLAG_DEPTH_PREPASS)) {
            r3d_stencil_disable();
        }

        // Disable material outputs
        glDrawBuffers(1, (GLenum[]) {
            GL_COLOR_ATTACHMENT0        //< Scene
        });
    }
}

void r3d_pass_post_setup(void)
{
    // Swap the scene buffers to prepare for post-processing.
    // This allows us to use the rendered scene as the source.
    // The swap is done here because the final scene pass is not guaranteed:
    // it might be forward rendered objects, or it might not.

    glBindFramebuffer(GL_FRAMEBUFFER, R3D.framebuffer.scene);
    r3d_target_swap_pingpong(R3D.target.scenePp);

    glDisable(GL_STENCIL_TEST);
    glDisable(GL_DEPTH_TEST);
    glDisable(GL_BLEND);

    glDepthMask(GL_FALSE);
    glStencilMask(0x00);
}

void r3d_pass_post_ssr(void)
{
    glBindFramebuffer(GL_FRAMEBUFFER, R3D.framebuffer.scene);
    {
        glViewport(0, 0, R3D.state.resolution.width, R3D.state.resolution.height);

        r3d_shader_enable(screen.ssr);
        {
            r3d_shader_bind_sampler2D(screen.ssr, uTexColor, R3D.target.scenePp[1]);
            r3d_shader_bind_sampler2D(screen.ssr, uTexAlbedo, R3D.target.albedo);
            r3d_shader_bind_sampler2D(screen.ssr, uTexNormal, R3D.target.normal);
            r3d_shader_bind_sampler2D(screen.ssr, uTexORM, R3D.target.orm);
            r3d_shader_bind_sampler2D(screen.ssr, uTexDepth, R3D.target.depthStencil);

            r3d_shader_set_int(screen.ssr, uMaxRaySteps, R3D.env.ssrMaxRaySteps);
            r3d_shader_set_int(screen.ssr, uBinarySearchSteps, R3D.env.ssrBinarySearchSteps);
            r3d_shader_set_float(screen.ssr, uRayMarchLength, R3D.env.ssrRayMarchLength);
            r3d_shader_set_float(screen.ssr, uDepthThickness, R3D.env.ssrDepthThickness);
            r3d_shader_set_float(screen.ssr, uDepthTolerance, R3D.env.ssrDepthTolerance);
            r3d_shader_set_float(screen.ssr, uEdgeFadeStart, R3D.env.ssrEdgeFadeStart);
            r3d_shader_set_float(screen.ssr, uEdgeFadeEnd, R3D.env.ssrEdgeFadeEnd);

            r3d_shader_set_mat4(screen.ssr, uMatView, R3D.state.transform.view);
            r3d_shader_set_mat4(screen.ssr, uMatInvProj, R3D.state.transform.invProj);
            r3d_shader_set_mat4(screen.ssr, uMatInvView, R3D.state.transform.invView);
            r3d_shader_set_mat4(screen.ssr, uMatViewProj, R3D.state.transform.viewProj);
            r3d_shader_set_vec3(screen.ssr, uViewPosition, R3D.state.transform.viewPos);

            r3d_primitive_bind_and_draw_screen();
        }
        r3d_shader_disable();

        r3d_target_swap_pingpong(R3D.target.scenePp);
    }
}

void r3d_pass_post_fog(void)
{
    glBindFramebuffer(GL_FRAMEBUFFER, R3D.framebuffer.scene);
    {
        glViewport(0, 0, R3D.state.resolution.width, R3D.state.resolution.height);

        r3d_shader_enable(screen.fog);
        {
            r3d_shader_bind_sampler2D(screen.fog, uTexColor, R3D.target.scenePp[1]);
            r3d_shader_bind_sampler2D(screen.fog, uTexDepth, R3D.target.depthStencil);

            r3d_shader_set_float(screen.fog, uNear, (float)rlGetCullDistanceNear());
            r3d_shader_set_float(screen.fog, uFar, (float)rlGetCullDistanceFar());
            r3d_shader_set_int(screen.fog, uFogMode, R3D.env.fogMode);
            r3d_shader_set_vec3(screen.fog, uFogColor, R3D.env.fogColor);
            r3d_shader_set_float(screen.fog, uFogStart, R3D.env.fogStart);
            r3d_shader_set_float(screen.fog, uFogEnd, R3D.env.fogEnd);
            r3d_shader_set_float(screen.fog, uFogDensity, R3D.env.fogDensity);
            r3d_shader_set_float(screen.fog, uSkyAffect, R3D.env.fogSkyAffect);

            r3d_primitive_bind_and_draw_screen();
        }
        r3d_shader_disable();

        r3d_target_swap_pingpong(R3D.target.scenePp);
    }
}

void r3d_pass_post_dof(void)	
{
    glBindFramebuffer(GL_FRAMEBUFFER, R3D.framebuffer.scene);
    {
        glViewport(0, 0, R3D.state.resolution.width, R3D.state.resolution.height);

        r3d_shader_enable(screen.dof);
        {
            r3d_shader_bind_sampler2D(screen.dof, uTexColor, R3D.target.scenePp[1]);
            r3d_shader_bind_sampler2D(screen.dof, uTexDepth, R3D.target.depthStencil);

            r3d_shader_set_vec2(screen.dof, uTexelSize, R3D.state.resolution.texel);
            r3d_shader_set_float(screen.dof, uNear, (float)rlGetCullDistanceNear());
            r3d_shader_set_float(screen.dof, uFar, (float)rlGetCullDistanceFar());
            r3d_shader_set_float(screen.dof, uFocusPoint, R3D.env.dofFocusPoint);
            r3d_shader_set_float(screen.dof, uFocusScale, R3D.env.dofFocusScale);
            r3d_shader_set_float(screen.dof, uMaxBlurSize, R3D.env.dofMaxBlurSize);
            r3d_shader_set_int(screen.dof, uDebugMode, R3D.env.dofDebugMode);

            r3d_primitive_bind_and_draw_screen();
        }
        r3d_shader_disable();

        r3d_target_swap_pingpong(R3D.target.scenePp);
    }
}

void r3d_pass_post_bloom(void)
{
    /* ---- Generate mip chain --- */

    glBindFramebuffer(GL_FRAMEBUFFER, R3D.framebuffer.bloom);
    {
        /* --- Bloom: Down Sampling --- */

        r3d_shader_enable(generate.downsampling);
        {
            r3d_shader_set_vec2(generate.downsampling, uTexelSize, R3D.state.resolution.texel);
            r3d_shader_set_int(generate.downsampling, uMipLevel, 0);

            // Set brightness threshold prefilter data
            r3d_shader_set_vec4(generate.downsampling, uPrefilter, R3D.env.bloomPrefilter);

            // Bind scene color as initial texture input
            r3d_shader_bind_sampler2D(generate.downsampling, uTexture, R3D.target.scenePp[1]);
        
            // Progressively downsample through the mip chain
            for (int i = 0; i < R3D.target.mipChainHs.count; i++)
            {
                const struct r3d_mip* mip = &R3D.target.mipChainHs.chain[i];

                glViewport(0, 0, mip->w, mip->h);
                glFramebufferTexture2D(GL_FRAMEBUFFER, GL_COLOR_ATTACHMENT0, GL_TEXTURE_2D, mip->id, 0);

                // Render screen-filled quad of resolution of current mip
                r3d_primitive_bind_and_draw_screen();

                // Set current mip resolution as srcResolution for next iteration
                r3d_shader_set_vec2(generate.downsampling, uTexelSize, (Vector2) { mip->tx, mip->ty });

                // Set current mip as texture input for next iteration
                glBindTexture(GL_TEXTURE_2D, mip->id);

                // Disable Karis average for consequent downsamples
                r3d_shader_set_int(generate.downsampling, uMipLevel, 1);
            }
        }

        /* --- Bloom: Up Sampling --- */

        r3d_shader_enable(generate.upsampling);
        {
            // Enable additive blending
            glEnable(GL_BLEND);
            glBlendFunc(GL_ONE, GL_ONE);
            glBlendEquation(GL_FUNC_ADD);

            for (int i = R3D.target.mipChainHs.count - 1; i > 0; i--)
            {
                const struct r3d_mip* mip = &R3D.target.mipChainHs.chain[i];
                const struct r3d_mip* nextMip = &R3D.target.mipChainHs.chain[i-1];

                // Bind viewport and texture from where to read
                glActiveTexture(GL_TEXTURE0);
                glBindTexture(GL_TEXTURE_2D, mip->id);

                // Set framebuffer render target (we write to this texture)
                glViewport(0, 0, (int)nextMip->w, (int)nextMip->h);
                glFramebufferTexture2D(GL_FRAMEBUFFER, GL_COLOR_ATTACHMENT0, GL_TEXTURE_2D, nextMip->id, 0);

                // Set filter radius for the current mip source
                r3d_shader_set_vec2(generate.upsampling, uFilterRadius, (Vector2) {
                    R3D.env.bloomFilterRadius * mip->tx,
                    R3D.env.bloomFilterRadius * mip->ty
                });

                // Render screen-filled quad of resolution of current mip
                r3d_primitive_bind_and_draw_screen();
            }
        
            // Disable additive blending
            glDisable(GL_BLEND);
        }
    }

    /* --- Apply bloom to the scene --- */

    glBindFramebuffer(GL_FRAMEBUFFER, R3D.framebuffer.scene);
    {
        glViewport(0, 0, R3D.state.resolution.width, R3D.state.resolution.height);

        r3d_shader_enable(screen.bloom);
        {
            r3d_shader_bind_sampler2D(screen.bloom, uTexColor, R3D.target.scenePp[1]);
            r3d_shader_bind_sampler2D(screen.bloom, uTexBloomBlur, R3D.target.mipChainHs.chain[0].id);

            r3d_shader_set_int(screen.bloom, uBloomMode, R3D.env.bloomMode);
            r3d_shader_set_float(screen.bloom, uBloomIntensity, R3D.env.bloomIntensity);

            r3d_primitive_bind_and_draw_screen();
        }
        r3d_shader_disable();

        r3d_target_swap_pingpong(R3D.target.scenePp);
    }
}

void r3d_pass_post_output(void)
{
    R3D_Tonemap tonemap = R3D.env.tonemapMode;

    // Checks if the output shader with the required tonemap exists
    if (R3D.shader.screen.output[tonemap].id == 0) {
        r3d_shader_load_screen_output(tonemap);
    }

    glBindFramebuffer(GL_FRAMEBUFFER, R3D.framebuffer.scene);
    {
        glViewport(0, 0, R3D.state.resolution.width, R3D.state.resolution.height);

        r3d_shader_enable(screen.output[tonemap]);
        {
            r3d_shader_bind_sampler2D(screen.output[tonemap], uTexColor, R3D.target.scenePp[1]);

            r3d_shader_set_float(screen.output[tonemap], uTonemapExposure, R3D.env.tonemapExposure);
            r3d_shader_set_float(screen.output[tonemap], uTonemapWhite, R3D.env.tonemapWhite);
            r3d_shader_set_float(screen.output[tonemap], uBrightness, R3D.env.brightness);
            r3d_shader_set_float(screen.output[tonemap], uContrast, R3D.env.contrast);
            r3d_shader_set_float(screen.output[tonemap], uSaturation, R3D.env.saturation);
            r3d_shader_set_vec2(screen.output[tonemap], uResolution, (Vector2) {
                (float)R3D.state.resolution.width, (float)R3D.state.resolution.height
            });

            r3d_primitive_bind_and_draw_screen();
        }
        r3d_shader_disable();

        r3d_target_swap_pingpong(R3D.target.scenePp);
    }
}

void r3d_pass_post_fxaa(void)
{
    glBindFramebuffer(GL_FRAMEBUFFER, R3D.framebuffer.scene);
    {
        glViewport(0, 0, R3D.state.resolution.width, R3D.state.resolution.height);

        r3d_shader_enable(screen.fxaa);
        {
            r3d_shader_bind_sampler2D(screen.fxaa, uTexture, R3D.target.scenePp[1]);
            r3d_shader_set_vec2(screen.fxaa, uTexelSize, R3D.state.resolution.texel);
            r3d_primitive_bind_and_draw_screen();
        }
        r3d_shader_disable();

        r3d_target_swap_pingpong(R3D.target.scenePp);
    }
}

void r3d_pass_final_blit(void)
{
    // Re-swap the scene framebuffer to ensure you have the latest attach target
    // NOTE: This will change when we do the final blit via a shader
    glBindFramebuffer(GL_FRAMEBUFFER, R3D.framebuffer.scene);
    r3d_target_swap_pingpong(R3D.target.scenePp);
    glBindFramebuffer(GL_FRAMEBUFFER, 0);

    unsigned int dstId = 0;
    int dstX = 0, dstY = 0;

    // Use render size (framebuffer size) to handle HiDPI/Retina on macOS
    int dstW = GetRenderWidth();
    int dstH = GetRenderHeight();

    // If a custom final framebuffer is set, use its ID and dimensions
    if (R3D.framebuffer.customTarget.id != 0) {
        dstId = R3D.framebuffer.customTarget.id;
        dstW = R3D.framebuffer.customTarget.texture.width;
        dstH = R3D.framebuffer.customTarget.texture.height;
    }

    // Maintain aspect ratio if the corresponding flag is set
    if (R3D.state.flags & R3D_FLAG_ASPECT_KEEP) {
        float srcRatio = (float)R3D.state.resolution.width / R3D.state.resolution.height;
        float dstRatio = (float)dstW / dstH;
        if (srcRatio > dstRatio) {
            int prevH = dstH;
            // Source is wider than destination: reduce height
            dstH = (int)(dstW / srcRatio + 0.5f);
            dstY = (prevH - dstH) / 2;
        }
        else {
            int prevW = dstW;
            dstW = (int)(dstH * srcRatio + 0.5f);
            dstX = (prevW - dstW) / 2;
        }
    }

    glBindFramebuffer(GL_DRAW_FRAMEBUFFER, dstId);
    glBindFramebuffer(GL_READ_FRAMEBUFFER, R3D.framebuffer.scene);

    if (R3D.state.flags & R3D_FLAG_BLIT_LINEAR) {
        glBlitFramebuffer(
            0, 0, R3D.state.resolution.width, R3D.state.resolution.height,
            dstX, dstY, dstX + dstW, dstY + dstH,
            GL_COLOR_BUFFER_BIT, GL_LINEAR
        );
        glBlitFramebuffer(
            0, 0, R3D.state.resolution.width, R3D.state.resolution.height,
            dstX, dstY, dstX + dstW, dstY + dstH,
            GL_DEPTH_BUFFER_BIT, GL_NEAREST
        );
    }
    else {
        glBlitFramebuffer(
            0, 0, R3D.state.resolution.width, R3D.state.resolution.height,
            dstX, dstY, dstX + dstW, dstY + dstH,
            GL_COLOR_BUFFER_BIT | GL_DEPTH_BUFFER_BIT,
            GL_NEAREST
        );
    }

}

void r3d_reset_raylib_state(void)
{
    rlDisableFramebuffer();

    glViewport(0, 0, GetRenderWidth(), GetRenderHeight());

    glDisable(GL_STENCIL_TEST);
    glDisable(GL_DEPTH_TEST);

    glEnable(GL_CULL_FACE);
    glEnable(GL_BLEND);

    glBlendFunc(GL_SRC_ALPHA, GL_ONE_MINUS_SRC_ALPHA);
    glBlendEquation(GL_FUNC_ADD);
    glDepthFunc(GL_LEQUAL);
    glDepthMask(GL_TRUE);

    // Here we re-define the blend mode via rlgl to ensure its internal state
    // matches what we've just set manually with OpenGL.

    // It's not enough to change the blend mode only through rlgl, because if we
    // previously used a different blend mode (not "alpha") but rlgl still thinks it's "alpha",
    // then rlgl won't correctly apply the intended blend mode.

    // We do this at the end because calling rlSetBlendMode can trigger a draw call for
    // any content accumulated by rlgl, and we want that to be rendered into the main
    // framebuffer, not into one of R3D's internal framebuffers that will be discarded afterward.

    // TODO: Ideally, we would retrieve rlgl’s current blend mode state and restore it exactly.

    rlSetBlendMode(RL_BLEND_ALPHA);
}<|MERGE_RESOLUTION|>--- conflicted
+++ resolved
@@ -578,7 +578,6 @@
             drawCall.geometryType = R3D_DRAWCALL_GEOMETRY_MODEL;
             drawCall.renderMode = R3D_DRAWCALL_RENDER_DEFERRED;
 
-<<<<<<< HEAD
             drawCall.geometry.model.anim = model->anim;
             drawCall.geometry.model.frame = model->animFrame;
             drawCall.geometry.model.boneOffsets = model->boneOffsets;
@@ -586,14 +585,6 @@
                 drawCall.geometry.model.boneOverride = model->boneOverride;
             else
                 drawCall.geometry.model.boneOverride = NULL;
-=======
-        drawCall.transform = transform;
-        drawCall.material = material ? *material : R3D_GetDefaultMaterial();
-        drawCall.shadowCastMode = mesh->shadowCastMode;
-        drawCall.geometry.model.mesh = mesh;
-        drawCall.geometryType = R3D_DRAWCALL_GEOMETRY_MODEL;
-        drawCall.renderMode = R3D_DRAWCALL_RENDER_DEFERRED;
->>>>>>> 2f6c1e99
 
             r3d_array_t* arr = &R3D.container.aDrawDeferred;
             if (material->blendMode != R3D_BLEND_OPAQUE || R3D.state.flags & R3D_FLAG_FORCE_FORWARD) {
