/*
 * Copyright (c) 2025 Le Juez Victor
 *
 * This software is provided "as-is", without any express or implied warranty. In no event
 * will the authors be held liable for any damages arising from the use of this software.
 *
 * Permission is granted to anyone to use this software for any purpose, including commercial
 * applications, and to alter it and redistribute it freely, subject to the following restrictions:
 *
 *   1. The origin of this software must not be misrepresented; you must not claim that you
 *   wrote the original software. If you use this software in a product, an acknowledgment
 *   in the product documentation would be appreciated but is not required.
 *
 *   2. Altered source versions must be plainly marked as such, and must not be misrepresented
 *   as being the original software.
 *
 *   3. This notice may not be removed or altered from any source distribution.
 */

#include "./r3d_state.h"

#include <assert.h>
#include <raylib.h>
#include <raymath.h>
#include <rlgl.h>
#include <glad.h>

#include "./details/misc/r3d_dds_loader_ext.h"
#include "./details/misc/r3d_half.h"

#include "shaders.h"
#include "assets.h"

/* === Global state definition === */

struct R3D_State R3D = { 0 };

/* === Internal Functions === */

static char* r3d_shader_inject_defines(const char* code, const char* defines[], int count)
{
    if (!code) return NULL;

    // Calculate the size of the final buffer
    size_t codeLen = strlen(code);
    size_t definesLen = 0;

    // Calculate the total size of the #define statements
    for (int i = 0; i < count; i++) {
        definesLen += strlen(defines[i]) + 1;  // +1 for '\n'
    }

    // Allocate memory for the new shader
    size_t newSize = codeLen + definesLen + 1;
    char* newShader = (char*)RL_MALLOC(newSize);
    if (!newShader) return NULL;

    const char* versionStart = strstr(code, "#version");
    assert(versionStart && "Shader must have version");

    // Copy everything up to the end of the `#version` line
    const char* afterVersion = strchr(versionStart, '\n');
    if (!afterVersion) afterVersion = versionStart + strlen(versionStart);

    size_t prefix_len = afterVersion - code + 1;
    strncpy(newShader, code, prefix_len);
    newShader[prefix_len] = '\0';

    // Add the `#define` statements
    for (int i = 0; i < count; i++) {
        strcat(newShader, defines[i]);
        strcat(newShader, "\n");
    }

    // Add the rest of the shader after `#version`
    strcat(newShader, afterVersion + 1);

    return newShader;
}

static void r3d_texture_create_hdr(int width, int height)
{
    if (R3D.support.TEX_R11G11B10F) {
        glTexImage2D(GL_TEXTURE_2D, 0, GL_R11F_G11F_B10F, width, height, 0, GL_RGB, GL_FLOAT, NULL);
    }
    else if (R3D.support.TEX_RGB16F) {
        glTexImage2D(GL_TEXTURE_2D, 0, GL_RGB16F, width, height, 0, GL_RGB, GL_FLOAT, NULL);
    }
    else if (R3D.support.TEX_RGB32F) {
        glTexImage2D(GL_TEXTURE_2D, 0, GL_RGB32F, width, height, 0, GL_RGB, GL_FLOAT, NULL);
    }
    else /* 8-bit fallback - non-HDR */ {
        glTexImage2D(GL_TEXTURE_2D, 0, GL_RGB, width, height, 0, GL_RGB, GL_UNSIGNED_BYTE, NULL);
    }
}


/* === Helper functions === */

bool r3d_check_texture_format_support(unsigned int format)
{
    GLint supported = GL_FALSE;
    glGetInternalformativ(GL_TEXTURE_2D, format, GL_INTERNALFORMAT_SUPPORTED, 1, &supported);
    return (supported == GL_TRUE);
}

<<<<<<< HEAD
bool r3d_is_default_texture(unsigned int id)
{
    for (int i = 0; i < sizeof(R3D.texture) / sizeof(unsigned int); i++) {
        if (id == ((unsigned int*)(&R3D.texture))[i]) {
            return true;
        }
    }

    return false;
=======
void r3d_calculate_bloom_prefilter_data()
{
    float knee = R3D.env.bloomThreshold * R3D.env.bloomSoftThreshold;
    R3D.env.bloomPrefilter.x = R3D.env.bloomThreshold;
    R3D.env.bloomPrefilter.y = R3D.env.bloomPrefilter.x - knee;
    R3D.env.bloomPrefilter.z = 2.0f * knee;
    R3D.env.bloomPrefilter.w = 0.25f / (knee + 0.00001f);
>>>>>>> 20aeca69
}


/* === Main loading functions === */

void r3d_framebuffers_load(int width, int height)
{
    r3d_framebuffer_load_gbuffer(width, height);
    r3d_framebuffer_load_deferred(width, height);
    r3d_framebuffer_load_scene(width, height);
    r3d_framebuffer_load_pingpong_post(width, height);

    if (R3D.env.ssaoEnabled) {
        r3d_framebuffer_load_pingpong_ssao(width, height);
    }

    if (R3D.env.bloomMode != R3D_BLOOM_DISABLED) {
        r3d_framebuffer_load_mipchain_bloom(width, height);
    }
}

void r3d_framebuffers_unload(void)
{
    r3d_framebuffer_unload_gbuffer();
    r3d_framebuffer_unload_deferred();
    r3d_framebuffer_unload_scene();
    r3d_framebuffer_unload_pingpong_post();

    if (R3D.framebuffer.pingPongSSAO.id != 0) {
        r3d_framebuffer_unload_pingpong_ssao();
    }

    if (R3D.framebuffer.mipChainBloom.id != 0) {
        r3d_framebuffer_unload_mipchain_bloom();
    }
}

void r3d_textures_load(void)
{
    r3d_texture_load_white();
    r3d_texture_load_black();
    r3d_texture_load_normal();
    r3d_texture_load_blue_noise();
    r3d_texture_load_ibl_brdf_lut();

    if (R3D.env.ssaoEnabled) {
        r3d_texture_load_ssao_noise();
        r3d_texture_load_ssao_kernel();
    }
}

void r3d_textures_unload(void)
{
    rlUnloadTexture(R3D.texture.white);
    rlUnloadTexture(R3D.texture.black);
    rlUnloadTexture(R3D.texture.normal);
    rlUnloadTexture(R3D.texture.blueNoise);
    rlUnloadTexture(R3D.texture.iblBrdfLut);

    if (R3D.texture.ssaoNoise != 0) {
        rlUnloadTexture(R3D.texture.ssaoNoise);
    }

    if (R3D.texture.ssaoKernel != 0) {
        rlUnloadTexture(R3D.texture.ssaoKernel);
    }
}

void r3d_shaders_load(void)
{
    // Load generation shaders
    r3d_shader_load_generate_cubemap_from_equirectangular();
    r3d_shader_load_generate_irradiance_convolution();
    r3d_shader_load_generate_prefilter();

    // Load raster shaders
    r3d_shader_load_raster_geometry();
    r3d_shader_load_raster_geometry_inst();
    r3d_shader_load_raster_forward();
    r3d_shader_load_raster_forward_inst();
    r3d_shader_load_raster_skybox();
    r3d_shader_load_raster_depth();
    r3d_shader_load_raster_depth_inst();
    r3d_shader_load_raster_depth_cube();
    r3d_shader_load_raster_depth_cube_inst();

    // Load screen shaders
    r3d_shader_load_screen_ambient_ibl();
    r3d_shader_load_screen_ambient();
    r3d_shader_load_screen_lighting();
    r3d_shader_load_screen_scene();
    r3d_shader_load_screen_tonemap();
    r3d_shader_load_screen_adjustment();

    if (R3D.env.ssaoEnabled) {
        r3d_shader_load_generate_gaussian_blur_dual_pass();
        r3d_shader_load_screen_ssao();
    }
    if (R3D.env.bloomMode != R3D_BLOOM_DISABLED) {
        r3d_shader_load_generate_downsampling();
        r3d_shader_load_generate_upsampling();
        r3d_shader_load_screen_bloom();
    }
    if (R3D.env.fogMode != R3D_FOG_DISABLED) {
        r3d_shader_load_screen_fog();
    }
    if (R3D.state.flags & R3D_FLAG_FXAA) {
        r3d_shader_load_screen_fxaa();
    }
}

void r3d_shaders_unload(void)
{
    // Unload generation shaders
    rlUnloadShaderProgram(R3D.shader.generate.gaussianBlurDualPass.id);
    rlUnloadShaderProgram(R3D.shader.generate.cubemapFromEquirectangular.id);
    rlUnloadShaderProgram(R3D.shader.generate.irradianceConvolution.id);
    rlUnloadShaderProgram(R3D.shader.generate.prefilter.id);

    // Unload raster shaders
    rlUnloadShaderProgram(R3D.shader.raster.geometry.id);
    rlUnloadShaderProgram(R3D.shader.raster.geometryInst.id);
    rlUnloadShaderProgram(R3D.shader.raster.forward.id);
    rlUnloadShaderProgram(R3D.shader.raster.forwardInst.id);
    rlUnloadShaderProgram(R3D.shader.raster.skybox.id);
    rlUnloadShaderProgram(R3D.shader.raster.depth.id);
    rlUnloadShaderProgram(R3D.shader.raster.depthInst.id);
    rlUnloadShaderProgram(R3D.shader.raster.depthCube.id);
    rlUnloadShaderProgram(R3D.shader.raster.depthCubeInst.id);

    // Unload screen shaders
    rlUnloadShaderProgram(R3D.shader.screen.ambientIbl.id);
    rlUnloadShaderProgram(R3D.shader.screen.ambient.id);
    rlUnloadShaderProgram(R3D.shader.screen.lighting.id);
    rlUnloadShaderProgram(R3D.shader.screen.scene.id);
    rlUnloadShaderProgram(R3D.shader.screen.tonemap.id);
    rlUnloadShaderProgram(R3D.shader.screen.adjustment.id);

    if (R3D.shader.screen.ssao.id != 0) {
        rlUnloadShaderProgram(R3D.shader.screen.ssao.id);
    }
    if (R3D.shader.screen.bloom.id != 0) {
        rlUnloadShaderProgram(R3D.shader.screen.bloom.id);
    }
    if (R3D.shader.screen.fog.id != 0) {
        rlUnloadShaderProgram(R3D.shader.screen.fog.id);
    }
    if (R3D.shader.screen.fxaa.id != 0) {
        rlUnloadShaderProgram(R3D.shader.screen.fxaa.id);
    }
}


/* === Framebuffer loading functions === */

void r3d_framebuffer_load_gbuffer(int width, int height)
{
    struct r3d_fb_gbuffer_t* gBuffer = &R3D.framebuffer.gBuffer;

    gBuffer->id = rlLoadFramebuffer();
    if (gBuffer->id == 0) {
        TraceLog(LOG_WARNING, "Failed to create framebuffer");
    }

    rlEnableFramebuffer(gBuffer->id);

    // Generate (albedo / orm) buffers
    gBuffer->albedo = rlLoadTexture(NULL, width, height, RL_PIXELFORMAT_UNCOMPRESSED_R8G8B8, 1);
    gBuffer->orm = rlLoadTexture(NULL, width, height, RL_PIXELFORMAT_UNCOMPRESSED_R8G8B8, 1);

    // Generate emission buffer
    glGenTextures(1, &gBuffer->emission);
    glBindTexture(GL_TEXTURE_2D, gBuffer->emission);

    r3d_texture_create_hdr(width, height);
    glTexParameteri(GL_TEXTURE_2D, GL_TEXTURE_MIN_FILTER, GL_NEAREST);
    glTexParameteri(GL_TEXTURE_2D, GL_TEXTURE_MAG_FILTER, GL_NEAREST);
    glTexParameteri(GL_TEXTURE_2D, GL_TEXTURE_WRAP_S, GL_CLAMP_TO_EDGE);
    glTexParameteri(GL_TEXTURE_2D, GL_TEXTURE_WRAP_T, GL_CLAMP_TO_EDGE);

    // We generate the normal buffer here.
    // The setup for the normal buffer requires direct API calls
    // since RLGL does not support the creation of 16-bit two-component textures.
    // Normals will be encoded and decoded using octahedral mapping for efficient storage and reconstruction.
    glGenTextures(1, &gBuffer->normal);
    glBindTexture(GL_TEXTURE_2D, gBuffer->normal);
    if ((R3D.state.flags & R3D_FLAG_8_BIT_NORMALS) || (R3D.support.TEX_RG16F == false)) {
        glTexImage2D(GL_TEXTURE_2D, 0, GL_RG8, width, height, 0, GL_RG, GL_UNSIGNED_BYTE, NULL);
    }
    else {
        glTexImage2D(GL_TEXTURE_2D, 0, GL_RG16F, width, height, 0, GL_RG, GL_FLOAT, NULL);
    }
    glTexParameteri(GL_TEXTURE_2D, GL_TEXTURE_MIN_FILTER, GL_NEAREST);
    glTexParameteri(GL_TEXTURE_2D, GL_TEXTURE_MAG_FILTER, GL_NEAREST);
    glTexParameteri(GL_TEXTURE_2D, GL_TEXTURE_WRAP_S, GL_CLAMP_TO_EDGE);
    glTexParameteri(GL_TEXTURE_2D, GL_TEXTURE_WRAP_T, GL_CLAMP_TO_EDGE);

    // Generate depth (+stencil) texture
    glGenTextures(1, &gBuffer->depth);
    glBindTexture(GL_TEXTURE_2D, gBuffer->depth);
    glTexImage2D(GL_TEXTURE_2D, 0, GL_DEPTH24_STENCIL8, width, height, 0, GL_DEPTH_STENCIL, GL_UNSIGNED_INT_24_8, NULL);
    glTexParameteri(GL_TEXTURE_2D, GL_TEXTURE_MIN_FILTER, GL_NEAREST);
    glTexParameteri(GL_TEXTURE_2D, GL_TEXTURE_MAG_FILTER, GL_NEAREST);
    glTexParameteri(GL_TEXTURE_2D, GL_TEXTURE_WRAP_S, GL_CLAMP_TO_EDGE);
    glTexParameteri(GL_TEXTURE_2D, GL_TEXTURE_WRAP_T, GL_CLAMP_TO_EDGE);

    // Unbind last texture
    glBindTexture(GL_TEXTURE_2D, 0);

    // Activate the draw buffers for all the attachments
    rlActiveDrawBuffers(R3D_GBUFFER_COUNT);

    // Attach the textures to the framebuffer
    rlFramebufferAttach(gBuffer->id, gBuffer->albedo, RL_ATTACHMENT_COLOR_CHANNEL0, RL_ATTACHMENT_TEXTURE2D, 0);
    rlFramebufferAttach(gBuffer->id, gBuffer->emission, RL_ATTACHMENT_COLOR_CHANNEL1, RL_ATTACHMENT_TEXTURE2D, 0);
    rlFramebufferAttach(gBuffer->id, gBuffer->normal, RL_ATTACHMENT_COLOR_CHANNEL2, RL_ATTACHMENT_TEXTURE2D, 0);
    rlFramebufferAttach(gBuffer->id, gBuffer->orm, RL_ATTACHMENT_COLOR_CHANNEL3, RL_ATTACHMENT_TEXTURE2D, 0);

    glBindFramebuffer(GL_FRAMEBUFFER, gBuffer->id); // rlFramebufferAttach unbind the framebuffer...
    glFramebufferTexture2D(GL_FRAMEBUFFER, GL_DEPTH_STENCIL_ATTACHMENT, GL_TEXTURE_2D, gBuffer->depth, 0);

    // Check if the framebuffer is complete
    if (!rlFramebufferComplete(gBuffer->id)) {
        TraceLog(LOG_WARNING, "Framebuffer is not complete");
    }
}

void r3d_framebuffer_load_pingpong_ssao(int width, int height)
{
    struct r3d_fb_pingpong_ssao_t* ssao = &R3D.framebuffer.pingPongSSAO;

    width /= 2, height /= 2;

    ssao->id = rlLoadFramebuffer();
    if (ssao->id == 0) {
        TraceLog(LOG_WARNING, "Failed to create framebuffer");
    }

    rlEnableFramebuffer(ssao->id);

    // Generate (ssao) buffers
    GLuint textures[2];
    glGenTextures(2, textures);
    for (int i = 0; i < 2; i++) {
        glBindTexture(GL_TEXTURE_2D, textures[i]);
        glTexImage2D(GL_TEXTURE_2D, 0, GL_R8, width, height, 0, GL_RED, GL_UNSIGNED_BYTE, NULL);
        glTexParameteri(GL_TEXTURE_2D, GL_TEXTURE_MIN_FILTER, GL_LINEAR);
        glTexParameteri(GL_TEXTURE_2D, GL_TEXTURE_MAG_FILTER, GL_LINEAR);
        glTexParameteri(GL_TEXTURE_2D, GL_TEXTURE_WRAP_S, GL_CLAMP_TO_EDGE);
        glTexParameteri(GL_TEXTURE_2D, GL_TEXTURE_WRAP_T, GL_CLAMP_TO_EDGE);
    }
    glBindTexture(GL_TEXTURE_2D, 0);
    ssao->target = textures[0];
    ssao->source = textures[1];

    // Activate the draw buffers for all the attachments
    rlActiveDrawBuffers(1);

    // Attach the textures to the framebuffer
    rlFramebufferAttach(ssao->id, ssao->target, RL_ATTACHMENT_COLOR_CHANNEL0, RL_ATTACHMENT_TEXTURE2D, 0);

    // Check if the framebuffer is complete
    if (!rlFramebufferComplete(ssao->id)) {
        TraceLog(LOG_WARNING, "Framebuffer is not complete");
    }
}

void r3d_framebuffer_load_deferred(int width, int height)
{
    struct r3d_fb_deferred_t* deferred = &R3D.framebuffer.deferred;

    deferred->id = rlLoadFramebuffer();
    if (deferred->id == 0) {
        TraceLog(LOG_WARNING, "Failed to create framebuffer");
    }

    rlEnableFramebuffer(deferred->id);

    // Generate diffuse/specular textures
    GLuint textures[2];
    glGenTextures(2, textures);
    for (int i = 0; i < 2; i++) {
        glBindTexture(GL_TEXTURE_2D, textures[i]);

        r3d_texture_create_hdr(width, height);
        glTexParameteri(GL_TEXTURE_2D, GL_TEXTURE_MIN_FILTER, GL_NEAREST);
        glTexParameteri(GL_TEXTURE_2D, GL_TEXTURE_MAG_FILTER, GL_NEAREST);
        glTexParameteri(GL_TEXTURE_2D, GL_TEXTURE_WRAP_S, GL_CLAMP_TO_EDGE);
        glTexParameteri(GL_TEXTURE_2D, GL_TEXTURE_WRAP_T, GL_CLAMP_TO_EDGE);
    }
    glBindTexture(GL_TEXTURE_2D, 0);
    deferred->diffuse = textures[0];
    deferred->specular = textures[1];

    // Activate the draw buffers for all the attachments
    rlActiveDrawBuffers(2);

    // Attach the textures to the framebuffer
    rlFramebufferAttach(deferred->id, deferred->diffuse, RL_ATTACHMENT_COLOR_CHANNEL0, RL_ATTACHMENT_TEXTURE2D, 0);
    rlFramebufferAttach(deferred->id, deferred->specular, RL_ATTACHMENT_COLOR_CHANNEL1, RL_ATTACHMENT_TEXTURE2D, 0);

    // Check if the framebuffer is complete
    if (!rlFramebufferComplete(deferred->id)) {
        TraceLog(LOG_WARNING, "Framebuffer is not complete");
    }
}

void r3d_framebuffer_load_scene(int width, int height)
{
    struct r3d_fb_scene_t* scene = &R3D.framebuffer.scene;

    scene->id = rlLoadFramebuffer();
    if (scene->id == 0) {
        TraceLog(LOG_WARNING, "Failed to create framebuffer");
    }

    rlEnableFramebuffer(scene->id);

    // Generate color texture
    glGenTextures(1, &scene->color);
    glBindTexture(GL_TEXTURE_2D, scene->color);

    r3d_texture_create_hdr(width, height);
    glTexParameteri(GL_TEXTURE_2D, GL_TEXTURE_MIN_FILTER, GL_NEAREST);
    glTexParameteri(GL_TEXTURE_2D, GL_TEXTURE_MAG_FILTER, GL_NEAREST);
    glTexParameteri(GL_TEXTURE_2D, GL_TEXTURE_WRAP_S, GL_CLAMP_TO_EDGE);
    glTexParameteri(GL_TEXTURE_2D, GL_TEXTURE_WRAP_T, GL_CLAMP_TO_EDGE);

    // Attach the depth-stencil buffer from the G-buffer
    glFramebufferTexture2D(
        GL_FRAMEBUFFER, GL_DEPTH_STENCIL_ATTACHMENT,
        GL_TEXTURE_2D, R3D.framebuffer.gBuffer.depth, 0
    );

    // Activate the draw buffers for all the attachments
    rlActiveDrawBuffers(1);

    // Attach the textures to the framebuffer
    rlFramebufferAttach(scene->id, scene->color, RL_ATTACHMENT_COLOR_CHANNEL0, RL_ATTACHMENT_TEXTURE2D, 0);

    // Check if the framebuffer is complete
    if (!rlFramebufferComplete(scene->id)) {
        TraceLog(LOG_WARNING, "Framebuffer is not complete");
    }
}

void r3d_framebuffer_load_mipchain_bloom(int width, int height)
{
    struct r3d_fb_mipchain_bloom_t* bloom = &R3D.framebuffer.mipChainBloom;

    glGenFramebuffers(1, &bloom->id);
    glBindFramebuffer(GL_FRAMEBUFFER, bloom->id);

    int mipChainLength = (int)floor(log2(fminf(width, height)));

    bloom->mipChain = MemAlloc(mipChainLength * sizeof(struct r3d_mip_bloom_t));
    if (bloom->mipChain == NULL) {
        TraceLog(LOG_ERROR, "R3D: Failed to allocate memory to store bloom mip chain");
    }

    bloom->mipCount = mipChainLength;

    int iMipW = width;
    int iMipH = height;
    float fMipW = (float)iMipW;
    float fMipH = (float)iMipH;

    for (GLuint i = 0; i < mipChainLength; i++) {

        struct r3d_mip_bloom_t* mip = &bloom->mipChain[i];
    
        iMipW /= 2;
        iMipH /= 2;
        fMipW *= 0.5f;
        fMipH *= 0.5f;

        mip->iW = iMipW;
        mip->iH = iMipH;
        mip->fW = fMipW;
        mip->fH = fMipH;

        glGenTextures(1, &mip->id);
        glBindTexture(GL_TEXTURE_2D, mip->id);

        // we are downscaling an HDR color buffer, so we need a float texture format
        glTexImage2D(GL_TEXTURE_2D, 0, GL_R11F_G11F_B10F, iMipW, iMipH, 0, GL_RGB, GL_FLOAT, NULL);
        glTexParameteri(GL_TEXTURE_2D, GL_TEXTURE_WRAP_S, GL_CLAMP_TO_EDGE);
        glTexParameteri(GL_TEXTURE_2D, GL_TEXTURE_WRAP_T, GL_CLAMP_TO_EDGE);
        glTexParameteri(GL_TEXTURE_2D, GL_TEXTURE_MIN_FILTER, GL_LINEAR);
        glTexParameteri(GL_TEXTURE_2D, GL_TEXTURE_MAG_FILTER, GL_LINEAR);

    }

    // Attach first mip to the framebuffer
    glFramebufferTexture2D(GL_FRAMEBUFFER, GL_COLOR_ATTACHMENT0, GL_TEXTURE_2D, bloom->mipChain[0].id, 0);

    GLenum attachments[1] = { GL_COLOR_ATTACHMENT0 };
    glDrawBuffers(1, attachments);

    if (glCheckFramebufferStatus(GL_FRAMEBUFFER) != GL_FRAMEBUFFER_COMPLETE) {
        TraceLog(LOG_WARNING, "Framebuffer is not complete");
    }

    glBindFramebuffer(GL_FRAMEBUFFER, 0);
}

void r3d_framebuffer_load_pingpong_post(int width, int height)
{
    struct r3d_fb_pingpong_post_t* post = &R3D.framebuffer.post;

    post->id = rlLoadFramebuffer();
    if (post->id == 0) {
        TraceLog(LOG_WARNING, "Failed to create framebuffer");
    }

    rlEnableFramebuffer(post->id);

    // Generate (color) buffers
    GLuint textures[2];
    glGenTextures(2, textures);
    for (int i = 0; i < 2; i++) {
        glBindTexture(GL_TEXTURE_2D, textures[i]);

        r3d_texture_create_hdr(width, height);
        glTexParameteri(GL_TEXTURE_2D, GL_TEXTURE_MIN_FILTER, GL_LINEAR);
        glTexParameteri(GL_TEXTURE_2D, GL_TEXTURE_MAG_FILTER, GL_LINEAR);
        glTexParameteri(GL_TEXTURE_2D, GL_TEXTURE_WRAP_S, GL_CLAMP_TO_EDGE);
        glTexParameteri(GL_TEXTURE_2D, GL_TEXTURE_WRAP_T, GL_CLAMP_TO_EDGE);
    }
    glBindTexture(GL_TEXTURE_2D, 0);
    post->target = textures[0];
    post->source = textures[1];

    // Activate the draw buffers for all the attachments
    rlActiveDrawBuffers(1);

    // Attach the textures to the framebuffer
    rlFramebufferAttach(post->id, post->target, RL_ATTACHMENT_COLOR_CHANNEL0, RL_ATTACHMENT_TEXTURE2D, 0);

    // Check if the framebuffer is complete
    if (!rlFramebufferComplete(post->id)) {
        TraceLog(LOG_WARNING, "Framebuffer is not complete");
    }
}

void r3d_framebuffer_unload_gbuffer(void)
{
    struct r3d_fb_gbuffer_t* gBuffer = &R3D.framebuffer.gBuffer;

    rlUnloadTexture(gBuffer->albedo);
    rlUnloadTexture(gBuffer->emission);
    rlUnloadTexture(gBuffer->normal);
    rlUnloadTexture(gBuffer->orm);
    rlUnloadTexture(gBuffer->depth);

    rlUnloadFramebuffer(gBuffer->id);

    memset(gBuffer, 0, sizeof(struct r3d_fb_gbuffer_t));
}

void r3d_framebuffer_unload_pingpong_ssao(void)
{
    struct r3d_fb_pingpong_ssao_t* ssao = &R3D.framebuffer.pingPongSSAO;

    rlUnloadTexture(ssao->source);
    rlUnloadTexture(ssao->target);

    rlUnloadFramebuffer(ssao->id);

    memset(ssao, 0, sizeof(struct r3d_fb_pingpong_ssao_t));
}

void r3d_framebuffer_unload_deferred(void)
{
    struct r3d_fb_deferred_t* deferred = &R3D.framebuffer.deferred;

    rlUnloadTexture(deferred->diffuse);
    rlUnloadTexture(deferred->specular);

    rlUnloadFramebuffer(deferred->id);

    memset(deferred, 0, sizeof(struct r3d_fb_deferred_t));
}

void r3d_framebuffer_unload_scene(void)
{
    struct r3d_fb_scene_t* scene = &R3D.framebuffer.scene;

    rlUnloadTexture(scene->color);

    rlUnloadFramebuffer(scene->id);

    memset(scene, 0, sizeof(struct r3d_fb_scene_t));
}

void r3d_framebuffer_unload_mipchain_bloom(void)
{
    struct r3d_fb_mipchain_bloom_t* bloom = &R3D.framebuffer.mipChainBloom;

    for (int i = 0; i < bloom->mipCount; i++) {
        glDeleteTextures(1, &bloom->mipChain[i].id);
    }
    glDeleteFramebuffers(1, &bloom->id);

    MemFree(bloom->mipChain);

    bloom->mipChain = NULL;
    bloom->mipCount = 0;
    bloom->id = 0;
}

void r3d_framebuffer_unload_pingpong_post(void)
{
    struct r3d_fb_pingpong_post_t* post = &R3D.framebuffer.post;

    rlUnloadTexture(post->source);
    rlUnloadTexture(post->target);

    rlUnloadFramebuffer(post->id);

    memset(post, 0, sizeof(struct r3d_fb_pingpong_post_t));
}


/* === Shader loading functions === */

void r3d_shader_load_generate_gaussian_blur_dual_pass(void)
{
    R3D.shader.generate.gaussianBlurDualPass.id = rlLoadShaderCode(
        SCREEN_VERT, GAUSSIAN_BLUR_DUAL_PASS_FRAG
    );

    r3d_shader_get_location(generate.gaussianBlurDualPass, uTexture);
    r3d_shader_get_location(generate.gaussianBlurDualPass, uTexelDir);

    r3d_shader_enable(generate.gaussianBlurDualPass);
    r3d_shader_set_sampler2D_slot(generate.gaussianBlurDualPass, uTexture, 0);
    r3d_shader_disable();
}

void r3d_shader_load_generate_downsampling(void)
{
    R3D.shader.generate.downsampling.id = rlLoadShaderCode(
        SCREEN_VERT, DOWNSAMPLING_FRAG
    );

    r3d_shader_get_location(generate.downsampling, uTexture);
    r3d_shader_get_location(generate.downsampling, uResolution);
    r3d_shader_get_location(generate.downsampling, uMipLevel);
    r3d_shader_get_location(generate.downsampling, uPrefilter);

    r3d_shader_enable(generate.downsampling);
    r3d_shader_set_sampler2D_slot(generate.downsampling, uTexture, 0);
    r3d_shader_disable();
}

void r3d_shader_load_generate_upsampling(void)
{
    R3D.shader.generate.upsampling.id = rlLoadShaderCode(
        SCREEN_VERT, UPSAMPLING_FRAG
    );

    r3d_shader_get_location(generate.upsampling, uTexture);
    r3d_shader_get_location(generate.upsampling, uFilterRadius);

    r3d_shader_enable(generate.upsampling);
    r3d_shader_set_sampler2D_slot(generate.upsampling, uTexture, 0);
    r3d_shader_disable();
}

void r3d_shader_load_generate_cubemap_from_equirectangular(void)
{
    R3D.shader.generate.cubemapFromEquirectangular.id = rlLoadShaderCode(
        CUBEMAP_VERT, CUBEMAP_FROM_EQUIRECTANGULAR_FRAG
    );

    r3d_shader_get_location(generate.cubemapFromEquirectangular, uMatProj);
    r3d_shader_get_location(generate.cubemapFromEquirectangular, uMatView);
    r3d_shader_get_location(generate.cubemapFromEquirectangular, uTexEquirectangular);

    r3d_shader_enable(generate.cubemapFromEquirectangular);
    r3d_shader_set_sampler2D_slot(generate.cubemapFromEquirectangular, uTexEquirectangular, 0);
    r3d_shader_disable();
}

void r3d_shader_load_generate_irradiance_convolution(void)
{
    R3D.shader.generate.irradianceConvolution.id = rlLoadShaderCode(
        CUBEMAP_VERT, IRRADIANCE_CONVOLUTION_FRAG
    );

    r3d_shader_get_location(generate.irradianceConvolution, uMatProj);
    r3d_shader_get_location(generate.irradianceConvolution, uMatView);
    r3d_shader_get_location(generate.irradianceConvolution, uCubemap);

    r3d_shader_enable(generate.irradianceConvolution);
    r3d_shader_set_samplerCube_slot(generate.irradianceConvolution, uCubemap, 0);
    r3d_shader_disable();
}

void r3d_shader_load_generate_prefilter(void)
{
    R3D.shader.generate.prefilter.id = rlLoadShaderCode(
        CUBEMAP_VERT, PREFILTER_FRAG
    );

    r3d_shader_get_location(generate.prefilter, uMatProj);
    r3d_shader_get_location(generate.prefilter, uMatView);
    r3d_shader_get_location(generate.prefilter, uCubemap);
    r3d_shader_get_location(generate.prefilter, uRoughness);

    r3d_shader_enable(generate.prefilter);
    r3d_shader_set_samplerCube_slot(generate.prefilter, uCubemap, 0);
    r3d_shader_disable();
}

void r3d_shader_load_raster_geometry(void)
{
    R3D.shader.raster.geometry.id = rlLoadShaderCode(
        GEOMETRY_VERT, GEOMETRY_FRAG
    );

    r3d_shader_get_location(raster.geometry, uMatNormal);
    r3d_shader_get_location(raster.geometry, uMatModel);
    r3d_shader_get_location(raster.geometry, uMatMVP);
    r3d_shader_get_location(raster.geometry, uTexCoordOffset);
    r3d_shader_get_location(raster.geometry, uTexCoordScale);
    r3d_shader_get_location(raster.geometry, uTexAlbedo);
    r3d_shader_get_location(raster.geometry, uTexNormal);
    r3d_shader_get_location(raster.geometry, uTexEmission);
    r3d_shader_get_location(raster.geometry, uTexORM);
    r3d_shader_get_location(raster.geometry, uValEmission);
    r3d_shader_get_location(raster.geometry, uValOcclusion);
    r3d_shader_get_location(raster.geometry, uValRoughness);
    r3d_shader_get_location(raster.geometry, uValMetalness);
    r3d_shader_get_location(raster.geometry, uColAlbedo);
    r3d_shader_get_location(raster.geometry, uColEmission);

    r3d_shader_enable(raster.geometry);
    r3d_shader_set_sampler2D_slot(raster.geometry, uTexAlbedo, 0);
    r3d_shader_set_sampler2D_slot(raster.geometry, uTexNormal, 1);
    r3d_shader_set_sampler2D_slot(raster.geometry, uTexEmission, 2);
    r3d_shader_set_sampler2D_slot(raster.geometry, uTexORM, 3);
    r3d_shader_disable();
}

void r3d_shader_load_raster_geometry_inst(void)
{
    R3D.shader.raster.geometryInst.id = rlLoadShaderCode(
        GEOMETRY_INSTANCED_VERT, GEOMETRY_FRAG
    );

    r3d_shader_get_location(raster.geometryInst, uMatInvView);
    r3d_shader_get_location(raster.geometryInst, uMatModel);
    r3d_shader_get_location(raster.geometryInst, uMatVP);
    r3d_shader_get_location(raster.geometryInst, uTexCoordOffset);
    r3d_shader_get_location(raster.geometryInst, uTexCoordScale);
    r3d_shader_get_location(raster.geometryInst, uBillboardMode);
    r3d_shader_get_location(raster.geometryInst, uTexAlbedo);
    r3d_shader_get_location(raster.geometryInst, uTexNormal);
    r3d_shader_get_location(raster.geometryInst, uTexEmission);
    r3d_shader_get_location(raster.geometryInst, uTexORM);
    r3d_shader_get_location(raster.geometryInst, uValEmission);
    r3d_shader_get_location(raster.geometryInst, uValOcclusion);
    r3d_shader_get_location(raster.geometryInst, uValRoughness);
    r3d_shader_get_location(raster.geometryInst, uValMetalness);
    r3d_shader_get_location(raster.geometryInst, uColAlbedo);
    r3d_shader_get_location(raster.geometryInst, uColEmission);

    r3d_shader_enable(raster.geometryInst);
    r3d_shader_set_sampler2D_slot(raster.geometryInst, uTexAlbedo, 0);
    r3d_shader_set_sampler2D_slot(raster.geometryInst, uTexNormal, 1);
    r3d_shader_set_sampler2D_slot(raster.geometryInst, uTexEmission, 2);
    r3d_shader_set_sampler2D_slot(raster.geometryInst, uTexORM, 3);
    r3d_shader_disable();
}

void r3d_shader_load_raster_forward(void)
{
    R3D.shader.raster.forward.id = rlLoadShaderCode(
        FORWARD_VERT, FORWARD_FRAG
    );

    r3d_shader_raster_forward_t* shader = &R3D.shader.raster.forward;

    r3d_shader_get_location(raster.forward, uMatNormal);
    r3d_shader_get_location(raster.forward, uMatModel);
    r3d_shader_get_location(raster.forward, uMatMVP);
    r3d_shader_get_location(raster.forward, uTexCoordOffset);
    r3d_shader_get_location(raster.forward, uTexCoordScale);
    r3d_shader_get_location(raster.forward, uTexAlbedo);
    r3d_shader_get_location(raster.forward, uTexEmission);
    r3d_shader_get_location(raster.forward, uTexNormal);
    r3d_shader_get_location(raster.forward, uTexORM);
    r3d_shader_get_location(raster.forward, uTexNoise);
    r3d_shader_get_location(raster.forward, uValEmission);
    r3d_shader_get_location(raster.forward, uValOcclusion);
    r3d_shader_get_location(raster.forward, uValRoughness);
    r3d_shader_get_location(raster.forward, uValMetalness);
    r3d_shader_get_location(raster.forward, uColAmbient);
    r3d_shader_get_location(raster.forward, uColAlbedo);
    r3d_shader_get_location(raster.forward, uColEmission);
    r3d_shader_get_location(raster.forward, uCubeIrradiance);
    r3d_shader_get_location(raster.forward, uCubePrefilter);
    r3d_shader_get_location(raster.forward, uTexBrdfLut);
    r3d_shader_get_location(raster.forward, uQuatSkybox);
    r3d_shader_get_location(raster.forward, uHasSkybox);
    r3d_shader_get_location(raster.forward, uAlphaScissorThreshold);
    r3d_shader_get_location(raster.forward, uViewPosition);

    r3d_shader_enable(raster.forward);

    r3d_shader_set_sampler2D_slot(raster.forward, uTexAlbedo, 0);
    r3d_shader_set_sampler2D_slot(raster.forward, uTexEmission, 1);
    r3d_shader_set_sampler2D_slot(raster.forward, uTexNormal, 2);
    r3d_shader_set_sampler2D_slot(raster.forward, uTexORM, 3);
    r3d_shader_set_sampler2D_slot(raster.forward, uTexNoise, 4);
    r3d_shader_set_samplerCube_slot(raster.forward, uCubeIrradiance, 5);
    r3d_shader_set_samplerCube_slot(raster.forward, uCubePrefilter, 6);
    r3d_shader_set_sampler2D_slot(raster.forward, uTexBrdfLut, 7);

    int shadowMapSlot = 10;
    for (int i = 0; i < R3D_SHADER_FORWARD_NUM_LIGHTS; i++) {
        shader->uMatLightVP[i].loc = rlGetLocationUniform(shader->id, TextFormat("uMatLightVP[%i]", i));
        shader->uLights[i].shadowMap.loc = rlGetLocationUniform(shader->id, TextFormat("uLights[%i].shadowMap", i));
        shader->uLights[i].shadowCubemap.loc = rlGetLocationUniform(shader->id, TextFormat("uLights[%i].shadowCubemap", i));
        shader->uLights[i].color.loc = rlGetLocationUniform(shader->id, TextFormat("uLights[%i].color", i));
        shader->uLights[i].position.loc = rlGetLocationUniform(shader->id, TextFormat("uLights[%i].position", i));
        shader->uLights[i].direction.loc = rlGetLocationUniform(shader->id, TextFormat("uLights[%i].direction", i));
        shader->uLights[i].specular.loc = rlGetLocationUniform(shader->id, TextFormat("uLights[%i].specular", i));
        shader->uLights[i].energy.loc = rlGetLocationUniform(shader->id, TextFormat("uLights[%i].energy", i));
        shader->uLights[i].range.loc = rlGetLocationUniform(shader->id, TextFormat("uLights[%i].range", i));
        shader->uLights[i].near.loc = rlGetLocationUniform(shader->id, TextFormat("uLights[%i].near", i));
        shader->uLights[i].far.loc = rlGetLocationUniform(shader->id, TextFormat("uLights[%i].far", i));
        shader->uLights[i].attenuation.loc = rlGetLocationUniform(shader->id, TextFormat("uLights[%i].attenuation", i));
        shader->uLights[i].innerCutOff.loc = rlGetLocationUniform(shader->id, TextFormat("uLights[%i].innerCutOff", i));
        shader->uLights[i].outerCutOff.loc = rlGetLocationUniform(shader->id, TextFormat("uLights[%i].outerCutOff", i));
        shader->uLights[i].shadowSoftness.loc = rlGetLocationUniform(shader->id, TextFormat("uLights[%i].shadowSoftness", i));
        shader->uLights[i].shadowMapTxlSz.loc = rlGetLocationUniform(shader->id, TextFormat("uLights[%i].shadowMapTxlSz", i));
        shader->uLights[i].shadowBias.loc = rlGetLocationUniform(shader->id, TextFormat("uLights[%i].shadowBias", i));
        shader->uLights[i].type.loc = rlGetLocationUniform(shader->id, TextFormat("uLights[%i].type", i));
        shader->uLights[i].enabled.loc = rlGetLocationUniform(shader->id, TextFormat("uLights[%i].enabled", i));
        shader->uLights[i].shadow.loc = rlGetLocationUniform(shader->id, TextFormat("uLights[%i].shadow", i));

        r3d_shader_set_sampler2D_slot(raster.forward, uLights[i].shadowMap, shadowMapSlot++);
        r3d_shader_set_samplerCube_slot(raster.forward, uLights[i].shadowCubemap, shadowMapSlot++);
    }

    r3d_shader_disable();
}

void r3d_shader_load_raster_forward_inst(void)
{
    R3D.shader.raster.forwardInst.id = rlLoadShaderCode(
        FORWARD_INSTANCED_VERT, FORWARD_FRAG
    );

    r3d_shader_raster_forward_inst_t* shader = &R3D.shader.raster.forwardInst;

    r3d_shader_get_location(raster.forwardInst, uMatInvView);
    r3d_shader_get_location(raster.forwardInst, uMatModel);
    r3d_shader_get_location(raster.forwardInst, uMatVP);
    r3d_shader_get_location(raster.forwardInst, uTexCoordOffset);
    r3d_shader_get_location(raster.forwardInst, uTexCoordScale);
    r3d_shader_get_location(raster.forwardInst, uBillboardMode);
    r3d_shader_get_location(raster.forwardInst, uTexAlbedo);
    r3d_shader_get_location(raster.forwardInst, uTexEmission);
    r3d_shader_get_location(raster.forwardInst, uTexNormal);
    r3d_shader_get_location(raster.forwardInst, uTexORM);
    r3d_shader_get_location(raster.forwardInst, uTexNoise);
    r3d_shader_get_location(raster.forwardInst, uValEmission);
    r3d_shader_get_location(raster.forwardInst, uValOcclusion);
    r3d_shader_get_location(raster.forwardInst, uValRoughness);
    r3d_shader_get_location(raster.forwardInst, uValMetalness);
    r3d_shader_get_location(raster.forwardInst, uColAmbient);
    r3d_shader_get_location(raster.forwardInst, uColAlbedo);
    r3d_shader_get_location(raster.forwardInst, uColEmission);
    r3d_shader_get_location(raster.forwardInst, uCubeIrradiance);
    r3d_shader_get_location(raster.forwardInst, uCubePrefilter);
    r3d_shader_get_location(raster.forwardInst, uTexBrdfLut);
    r3d_shader_get_location(raster.forwardInst, uQuatSkybox);
    r3d_shader_get_location(raster.forwardInst, uHasSkybox);
    r3d_shader_get_location(raster.forwardInst, uAlphaScissorThreshold);
    r3d_shader_get_location(raster.forwardInst, uViewPosition);

    r3d_shader_enable(raster.forwardInst);

    r3d_shader_set_sampler2D_slot(raster.forwardInst, uTexAlbedo, 0);
    r3d_shader_set_sampler2D_slot(raster.forwardInst, uTexEmission, 1);
    r3d_shader_set_sampler2D_slot(raster.forwardInst, uTexNormal, 2);
    r3d_shader_set_sampler2D_slot(raster.forwardInst, uTexORM, 3);
    r3d_shader_set_sampler2D_slot(raster.forwardInst, uTexNoise, 4);
    r3d_shader_set_samplerCube_slot(raster.forwardInst, uCubeIrradiance, 5);
    r3d_shader_set_samplerCube_slot(raster.forwardInst, uCubePrefilter, 6);
    r3d_shader_set_sampler2D_slot(raster.forwardInst, uTexBrdfLut, 7);

    int shadowMapSlot = 10;
    for (int i = 0; i < R3D_SHADER_FORWARD_NUM_LIGHTS; i++) {
        shader->uMatLightVP[i].loc = rlGetLocationUniform(shader->id, TextFormat("uMatLightVP[%i]", i));
        shader->uLights[i].shadowMap.loc = rlGetLocationUniform(shader->id, TextFormat("uLights[%i].shadowMap", i));
        shader->uLights[i].shadowCubemap.loc = rlGetLocationUniform(shader->id, TextFormat("uLights[%i].shadowCubemap", i));
        shader->uLights[i].color.loc = rlGetLocationUniform(shader->id, TextFormat("uLights[%i].color", i));
        shader->uLights[i].position.loc = rlGetLocationUniform(shader->id, TextFormat("uLights[%i].position", i));
        shader->uLights[i].direction.loc = rlGetLocationUniform(shader->id, TextFormat("uLights[%i].direction", i));
        shader->uLights[i].specular.loc = rlGetLocationUniform(shader->id, TextFormat("uLights[%i].specular", i));
        shader->uLights[i].energy.loc = rlGetLocationUniform(shader->id, TextFormat("uLights[%i].energy", i));
        shader->uLights[i].range.loc = rlGetLocationUniform(shader->id, TextFormat("uLights[%i].range", i));
        shader->uLights[i].near.loc = rlGetLocationUniform(shader->id, TextFormat("uLights[%i].near", i));
        shader->uLights[i].far.loc = rlGetLocationUniform(shader->id, TextFormat("uLights[%i].far", i));
        shader->uLights[i].attenuation.loc = rlGetLocationUniform(shader->id, TextFormat("uLights[%i].attenuation", i));
        shader->uLights[i].innerCutOff.loc = rlGetLocationUniform(shader->id, TextFormat("uLights[%i].innerCutOff", i));
        shader->uLights[i].outerCutOff.loc = rlGetLocationUniform(shader->id, TextFormat("uLights[%i].outerCutOff", i));
        shader->uLights[i].shadowSoftness.loc = rlGetLocationUniform(shader->id, TextFormat("uLights[%i].shadowSoftness", i));
        shader->uLights[i].shadowMapTxlSz.loc = rlGetLocationUniform(shader->id, TextFormat("uLights[%i].shadowMapTxlSz", i));
        shader->uLights[i].shadowBias.loc = rlGetLocationUniform(shader->id, TextFormat("uLights[%i].shadowBias", i));
        shader->uLights[i].type.loc = rlGetLocationUniform(shader->id, TextFormat("uLights[%i].type", i));
        shader->uLights[i].enabled.loc = rlGetLocationUniform(shader->id, TextFormat("uLights[%i].enabled", i));
        shader->uLights[i].shadow.loc = rlGetLocationUniform(shader->id, TextFormat("uLights[%i].shadow", i));

        r3d_shader_set_sampler2D_slot(raster.forwardInst, uLights[i].shadowMap, shadowMapSlot++);
        r3d_shader_set_samplerCube_slot(raster.forwardInst, uLights[i].shadowCubemap, shadowMapSlot++);
    }

    r3d_shader_disable();
}

void r3d_shader_load_raster_skybox(void)
{
    R3D.shader.raster.skybox.id = rlLoadShaderCode(
        SKYBOX_VERT, SKYBOX_FRAG
    );

    r3d_shader_get_location(raster.skybox, uMatProj);
    r3d_shader_get_location(raster.skybox, uMatView);
    r3d_shader_get_location(raster.skybox, uRotation);
    r3d_shader_get_location(raster.skybox, uCubeSky);

    r3d_shader_enable(raster.skybox);
    r3d_shader_set_samplerCube_slot(raster.skybox, uCubeSky, 0);
    r3d_shader_disable();
}

void r3d_shader_load_raster_depth(void)
{
    R3D.shader.raster.depth.id = rlLoadShaderCode(
        DEPTH_VERT, DEPTH_FRAG
    );

    r3d_shader_get_location(raster.depth, uMatMVP);
    r3d_shader_get_location(raster.depth, uAlpha);
    r3d_shader_get_location(raster.depth, uTexAlbedo);
    r3d_shader_get_location(raster.depth, uAlphaScissorThreshold);
}

void r3d_shader_load_raster_depth_inst(void)
{
    R3D.shader.raster.depthInst.id = rlLoadShaderCode(
        DEPTH_INSTANCED_VERT, DEPTH_FRAG
    );

    r3d_shader_get_location(raster.depthInst, uMatInvView);
    r3d_shader_get_location(raster.depthInst, uMatModel);
    r3d_shader_get_location(raster.depthInst, uMatVP);
    r3d_shader_get_location(raster.depthInst, uBillboardMode);
    r3d_shader_get_location(raster.depthInst, uAlpha);
    r3d_shader_get_location(raster.depthInst, uTexAlbedo);
    r3d_shader_get_location(raster.depthInst, uAlphaScissorThreshold);
}

void r3d_shader_load_raster_depth_cube(void)
{
    R3D.shader.raster.depthCube.id = rlLoadShaderCode(
        DEPTH_CUBE_VERT, DEPTH_CUBE_FRAG
    );

    r3d_shader_get_location(raster.depthCube, uViewPosition);
    r3d_shader_get_location(raster.depthCube, uMatModel);
    r3d_shader_get_location(raster.depthCube, uMatMVP);
    r3d_shader_get_location(raster.depthCube, uFar);
    r3d_shader_get_location(raster.depthCube, uAlpha);
    r3d_shader_get_location(raster.depthCube, uTexAlbedo);
    r3d_shader_get_location(raster.depthCube, uAlphaScissorThreshold);
}

void r3d_shader_load_raster_depth_cube_inst(void)
{
    R3D.shader.raster.depthCubeInst.id = rlLoadShaderCode(
        DEPTH_CUBE_INSTANCED_VERT, DEPTH_CUBE_FRAG
    );

    r3d_shader_get_location(raster.depthCubeInst, uViewPosition);
    r3d_shader_get_location(raster.depthCubeInst, uMatInvView);
    r3d_shader_get_location(raster.depthCubeInst, uMatModel);
    r3d_shader_get_location(raster.depthCubeInst, uMatVP);
    r3d_shader_get_location(raster.depthCubeInst, uFar);
    r3d_shader_get_location(raster.depthCubeInst, uBillboardMode);
    r3d_shader_get_location(raster.depthCubeInst, uAlpha);
    r3d_shader_get_location(raster.depthCubeInst, uTexAlbedo);
    r3d_shader_get_location(raster.depthCubeInst, uAlphaScissorThreshold);
}

void r3d_shader_load_screen_ssao(void)
{
    R3D.shader.screen.ssao.id = rlLoadShaderCode(
        SCREEN_VERT, SSAO_FRAG
    );

    r3d_shader_get_location(screen.ssao, uTexDepth);
    r3d_shader_get_location(screen.ssao, uTexNormal);
    r3d_shader_get_location(screen.ssao, uTexKernel);
    r3d_shader_get_location(screen.ssao, uTexNoise);
    r3d_shader_get_location(screen.ssao, uMatInvProj);
    r3d_shader_get_location(screen.ssao, uMatInvView);
    r3d_shader_get_location(screen.ssao, uMatProj);
    r3d_shader_get_location(screen.ssao, uMatView);
    r3d_shader_get_location(screen.ssao, uResolution);
    r3d_shader_get_location(screen.ssao, uNear);
    r3d_shader_get_location(screen.ssao, uFar);
    r3d_shader_get_location(screen.ssao, uRadius);
    r3d_shader_get_location(screen.ssao, uBias);

    r3d_shader_enable(screen.ssao);
    r3d_shader_set_sampler2D_slot(screen.ssao, uTexDepth, 0);
    r3d_shader_set_sampler2D_slot(screen.ssao, uTexNormal, 1);
    r3d_shader_set_sampler1D_slot(screen.ssao, uTexKernel, 2);
    r3d_shader_set_sampler2D_slot(screen.ssao, uTexNoise, 3);
    r3d_shader_disable();
}

void r3d_shader_load_screen_ambient_ibl(void)
{
    const char* defines[] = { "#define IBL" };
    char* fsCode = r3d_shader_inject_defines(AMBIENT_FRAG, defines, 1);
    R3D.shader.screen.ambientIbl.id = rlLoadShaderCode(SCREEN_VERT, fsCode);

    RL_FREE(fsCode);

    r3d_shader_screen_ambient_ibl_t* shader = &R3D.shader.screen.ambientIbl;

    r3d_shader_get_location(screen.ambientIbl, uTexAlbedo);
    r3d_shader_get_location(screen.ambientIbl, uTexNormal);
    r3d_shader_get_location(screen.ambientIbl, uTexDepth);
    r3d_shader_get_location(screen.ambientIbl, uTexSSAO);
    r3d_shader_get_location(screen.ambientIbl, uTexORM);
    r3d_shader_get_location(screen.ambientIbl, uCubeIrradiance);
    r3d_shader_get_location(screen.ambientIbl, uCubePrefilter);
    r3d_shader_get_location(screen.ambientIbl, uTexBrdfLut);
    r3d_shader_get_location(screen.ambientIbl, uQuatSkybox);
    r3d_shader_get_location(screen.ambientIbl, uViewPosition);
    r3d_shader_get_location(screen.ambientIbl, uMatInvProj);
    r3d_shader_get_location(screen.ambientIbl, uMatInvView);

    r3d_shader_enable(screen.ambientIbl);

    r3d_shader_set_sampler2D_slot(screen.ambientIbl, uTexAlbedo, 0);
    r3d_shader_set_sampler2D_slot(screen.ambientIbl, uTexNormal, 1);
    r3d_shader_set_sampler2D_slot(screen.ambientIbl, uTexDepth, 2);
    r3d_shader_set_sampler2D_slot(screen.ambientIbl, uTexSSAO, 3);
    r3d_shader_set_sampler2D_slot(screen.ambientIbl, uTexORM, 4);

    r3d_shader_set_samplerCube_slot(screen.ambientIbl, uCubeIrradiance, 5);
    r3d_shader_set_samplerCube_slot(screen.ambientIbl, uCubePrefilter, 6);
    r3d_shader_set_sampler2D_slot(screen.ambientIbl, uTexBrdfLut, 7);

    r3d_shader_disable();
}

void r3d_shader_load_screen_ambient(void)
{
    R3D.shader.screen.ambient.id = rlLoadShaderCode(
        SCREEN_VERT, AMBIENT_FRAG
    );

    r3d_shader_get_location(screen.ambient, uTexSSAO);
    r3d_shader_get_location(screen.ambient, uTexORM);
    r3d_shader_get_location(screen.ambient, uColor);

    r3d_shader_enable(screen.ambient);

    r3d_shader_set_sampler2D_slot(screen.ambient, uTexSSAO, 0);
    r3d_shader_set_sampler2D_slot(screen.ambient, uTexORM, 1);

    r3d_shader_disable();
}

void r3d_shader_load_screen_lighting(void)
{
    R3D.shader.screen.lighting.id = rlLoadShaderCode(SCREEN_VERT, LIGHTING_FRAG);
    r3d_shader_screen_lighting_t* shader = &R3D.shader.screen.lighting;

    r3d_shader_get_location(screen.lighting, uTexAlbedo);
    r3d_shader_get_location(screen.lighting, uTexNormal);
    r3d_shader_get_location(screen.lighting, uTexDepth);
    r3d_shader_get_location(screen.lighting, uTexORM);
    r3d_shader_get_location(screen.lighting, uTexNoise);
    r3d_shader_get_location(screen.lighting, uViewPosition);
    r3d_shader_get_location(screen.lighting, uMatInvProj);
    r3d_shader_get_location(screen.lighting, uMatInvView);

    r3d_shader_get_location(screen.lighting, uLight.matVP);
    r3d_shader_get_location(screen.lighting, uLight.shadowMap);
    r3d_shader_get_location(screen.lighting, uLight.shadowCubemap);
    r3d_shader_get_location(screen.lighting, uLight.color);
    r3d_shader_get_location(screen.lighting, uLight.position);
    r3d_shader_get_location(screen.lighting, uLight.direction);
    r3d_shader_get_location(screen.lighting, uLight.specular);
    r3d_shader_get_location(screen.lighting, uLight.energy);
    r3d_shader_get_location(screen.lighting, uLight.range);
    r3d_shader_get_location(screen.lighting, uLight.near);
    r3d_shader_get_location(screen.lighting, uLight.far);
    r3d_shader_get_location(screen.lighting, uLight.attenuation);
    r3d_shader_get_location(screen.lighting, uLight.innerCutOff);
    r3d_shader_get_location(screen.lighting, uLight.outerCutOff);
    r3d_shader_get_location(screen.lighting, uLight.shadowSoftness);
    r3d_shader_get_location(screen.lighting, uLight.shadowMapTxlSz);
    r3d_shader_get_location(screen.lighting, uLight.shadowBias);
    r3d_shader_get_location(screen.lighting, uLight.type);
    r3d_shader_get_location(screen.lighting, uLight.shadow);

    r3d_shader_enable(screen.lighting);

    r3d_shader_set_sampler2D_slot(screen.lighting, uTexAlbedo, 0);
    r3d_shader_set_sampler2D_slot(screen.lighting, uTexNormal, 1);
    r3d_shader_set_sampler2D_slot(screen.lighting, uTexDepth, 2);
    r3d_shader_set_sampler2D_slot(screen.lighting, uTexORM, 3);
    r3d_shader_set_sampler2D_slot(screen.lighting, uTexNoise, 4);

    r3d_shader_set_sampler2D_slot(screen.lighting, uLight.shadowMap, 5);
    r3d_shader_set_samplerCube_slot(screen.lighting, uLight.shadowCubemap, 6);

    r3d_shader_disable();
}

void r3d_shader_load_screen_scene(void)
{
    R3D.shader.screen.scene.id = rlLoadShaderCode(SCREEN_VERT, SCENE_FRAG);
    r3d_shader_screen_scene_t* shader = &R3D.shader.screen.scene;

    r3d_shader_get_location(screen.scene, uTexAlbedo);
    r3d_shader_get_location(screen.scene, uTexEmission);
    r3d_shader_get_location(screen.scene, uTexDiffuse);
    r3d_shader_get_location(screen.scene, uTexSpecular);

    r3d_shader_enable(screen.scene);

    r3d_shader_set_sampler2D_slot(screen.scene, uTexAlbedo, 0);
    r3d_shader_set_sampler2D_slot(screen.scene, uTexEmission, 1);
    r3d_shader_set_sampler2D_slot(screen.scene, uTexDiffuse, 2);
    r3d_shader_set_sampler2D_slot(screen.scene, uTexSpecular, 3);

    r3d_shader_disable();
}

void r3d_shader_load_screen_bloom(void)
{
    R3D.shader.screen.bloom.id = rlLoadShaderCode(
        SCREEN_VERT, BLOOM_FRAG
    );

    r3d_shader_get_location(screen.bloom, uTexColor);
    r3d_shader_get_location(screen.bloom, uTexBloomBlur);
    r3d_shader_get_location(screen.bloom, uBloomMode);
    r3d_shader_get_location(screen.bloom, uBloomIntensity);

    r3d_shader_enable(screen.bloom);
    r3d_shader_set_sampler2D_slot(screen.bloom, uTexColor, 0);
    r3d_shader_set_sampler2D_slot(screen.bloom, uTexBloomBlur, 1);
    r3d_shader_disable();
}

void r3d_shader_load_screen_fog(void)
{
    R3D.shader.screen.fog.id = rlLoadShaderCode(
        SCREEN_VERT, FOG_FRAG
    );

    r3d_shader_get_location(screen.fog, uTexColor);
    r3d_shader_get_location(screen.fog, uTexDepth);
    r3d_shader_get_location(screen.fog, uNear);
    r3d_shader_get_location(screen.fog, uFar);
    r3d_shader_get_location(screen.fog, uFogMode);
    r3d_shader_get_location(screen.fog, uFogColor);
    r3d_shader_get_location(screen.fog, uFogStart);
    r3d_shader_get_location(screen.fog, uFogEnd);
    r3d_shader_get_location(screen.fog, uFogDensity);

    r3d_shader_enable(screen.fog);
    r3d_shader_set_sampler2D_slot(screen.fog, uTexColor, 0);
    r3d_shader_set_sampler2D_slot(screen.fog, uTexDepth, 1);
    r3d_shader_disable();
}

void r3d_shader_load_screen_tonemap(void)
{
    R3D.shader.screen.tonemap.id = rlLoadShaderCode(
        SCREEN_VERT, TONEMAP_FRAG
    );

    r3d_shader_get_location(screen.tonemap, uTexColor);
    r3d_shader_get_location(screen.tonemap, uTonemapMode);
    r3d_shader_get_location(screen.tonemap, uTonemapExposure);
    r3d_shader_get_location(screen.tonemap, uTonemapWhite);

    r3d_shader_enable(screen.tonemap);
    r3d_shader_set_sampler2D_slot(screen.tonemap, uTexColor, 0);
    r3d_shader_disable();
}

void r3d_shader_load_screen_adjustment(void)
{
    R3D.shader.screen.adjustment.id = rlLoadShaderCode(
        SCREEN_VERT, ADJUSTMENT_FRAG
    );

    r3d_shader_get_location(screen.adjustment, uTexColor);
    r3d_shader_get_location(screen.adjustment, uBrightness);
    r3d_shader_get_location(screen.adjustment, uContrast);
    r3d_shader_get_location(screen.adjustment, uSaturation);

    r3d_shader_enable(screen.adjustment);
    r3d_shader_set_sampler2D_slot(screen.adjustment, uTexColor, 0);
    r3d_shader_disable();
}

void r3d_shader_load_screen_fxaa(void)
{
    R3D.shader.screen.fxaa.id = rlLoadShaderCode(
        SCREEN_VERT, FXAA_FRAG
    );

    r3d_shader_get_location(screen.fxaa, uTexture);
    r3d_shader_get_location(screen.fxaa, uTexelSize);

    r3d_shader_enable(screen.fxaa);
    r3d_shader_set_sampler2D_slot(screen.fxaa, uTexture, 0);
    r3d_shader_disable();
}

/* === Texture loading functions === */

void r3d_texture_load_white(void)
{
    static const char DATA = 0xFF;
    R3D.texture.white = rlLoadTexture(&DATA, 1, 1, PIXELFORMAT_UNCOMPRESSED_GRAYSCALE, 1);
}

void r3d_texture_load_black(void)
{
    static const char DATA = 0x00;
    R3D.texture.black = rlLoadTexture(&DATA, 1, 1, PIXELFORMAT_UNCOMPRESSED_GRAYSCALE, 1);
}

void r3d_texture_load_normal(void)
{
    static const unsigned char DATA[3] = { 127, 127, 255 };
    R3D.texture.normal = rlLoadTexture(&DATA, 1, 1, PIXELFORMAT_UNCOMPRESSED_R8G8B8, 1);
}

void r3d_texture_load_blue_noise(void)
{
    Image image = LoadImageFromMemory(".png", (unsigned char*)BLUE_NOISE_128_PNG, BLUE_NOISE_128_PNG_SIZE);
    R3D.texture.blueNoise = rlLoadTexture(image.data, image.width, image.height, image.format, 1);
}

void r3d_texture_load_ssao_noise(void)
{
#   define R3D_RAND_NOISE_RESOLUTION 4

    r3d_half_t noise[3 * R3D_RAND_NOISE_RESOLUTION * R3D_RAND_NOISE_RESOLUTION] = { 0 };

    for (int i = 0; i < R3D_RAND_NOISE_RESOLUTION * R3D_RAND_NOISE_RESOLUTION; i++) {
        noise[i * 3 + 0] = r3d_cvt_fh(((float)GetRandomValue(0, INT16_MAX) / INT16_MAX) * 2.0f - 1.0f);
        noise[i * 3 + 1] = r3d_cvt_fh(((float)GetRandomValue(0, INT16_MAX) / INT16_MAX) * 2.0f - 1.0f);
        noise[i * 3 + 2] = r3d_cvt_fh((float)GetRandomValue(0, INT16_MAX) / INT16_MAX);
    }

    R3D.texture.ssaoNoise = rlLoadTexture(noise,
        R3D_RAND_NOISE_RESOLUTION,
        R3D_RAND_NOISE_RESOLUTION,
        PIXELFORMAT_UNCOMPRESSED_R16G16B16,
        1
    );
}

void r3d_texture_load_ssao_kernel(void)
{
#   define R3D_SSAO_KERNEL_SIZE 32

    r3d_half_t kernel[3 * R3D_SSAO_KERNEL_SIZE] = { 0 };

    for (int i = 0; i < R3D_SSAO_KERNEL_SIZE; i++)
    {
        Vector3 sample = { 0 };

        sample.x = ((float)GetRandomValue(0, INT16_MAX) / INT16_MAX) * 2.0f - 1.0f;
        sample.y = ((float)GetRandomValue(0, INT16_MAX) / INT16_MAX) * 2.0f - 1.0f;
        sample.z = (float)GetRandomValue(0, INT16_MAX) / INT16_MAX;

        sample = Vector3Normalize(sample);
        sample = Vector3Scale(sample, (float)GetRandomValue(0, INT16_MAX) / INT16_MAX);

        float scale = (float)i / R3D_SSAO_KERNEL_SIZE;
        scale = Lerp(0.1f, 1.0f, scale * scale);
        sample = Vector3Scale(sample, scale);

        kernel[i * 3 + 0] = r3d_cvt_fh(sample.x);
        kernel[i * 3 + 1] = r3d_cvt_fh(sample.y);
        kernel[i * 3 + 2] = r3d_cvt_fh(sample.z);
    }

    glGenTextures(1, &R3D.texture.ssaoKernel);
    glBindTexture(GL_TEXTURE_1D, R3D.texture.ssaoKernel);
    glTexImage1D(GL_TEXTURE_1D, 0, GL_RGB16F, R3D_SSAO_KERNEL_SIZE, 0, GL_RGB, GL_HALF_FLOAT, kernel);

    glTexParameteri(GL_TEXTURE_1D, GL_TEXTURE_MIN_FILTER, GL_NEAREST);
    glTexParameteri(GL_TEXTURE_1D, GL_TEXTURE_MAG_FILTER, GL_NEAREST);
    glTexParameteri(GL_TEXTURE_1D, GL_TEXTURE_WRAP_S, GL_REPEAT);
}

void r3d_texture_load_ibl_brdf_lut(void)
{
    // TODO: Review in case 'R3D.support.TEX_RG16F' is false

    Image img = { 0 };

    uint32_t width = 0, height = 0;
    uint32_t special_format_size = 0; // should be 4 or 8 (RG16F or RG32F)

    img.data = r3d_load_dds_from_memory_ext(
        (unsigned char*)IBL_BRDF_256_DDS, IBL_BRDF_256_DDS_SIZE,
        &width, &height, &special_format_size
    );

    img.width = (int)width;
    img.height = (int)height;

    if (img.data && (special_format_size == 4 || special_format_size == 8)) {
        GLuint texId;
        glGenTextures(1, &texId);
        glBindTexture(GL_TEXTURE_2D, texId);

        GLenum internal_format = (special_format_size == 4) ? GL_RG16F : GL_RG32F;
        GLenum data_type = (special_format_size == 4) ? GL_HALF_FLOAT : GL_FLOAT;

        glTexImage2D(GL_TEXTURE_2D, 0, internal_format, img.width, img.height, 0, GL_RG, data_type, img.data);
        glTexParameteri(GL_TEXTURE_2D, GL_TEXTURE_MIN_FILTER, GL_LINEAR);
        glTexParameteri(GL_TEXTURE_2D, GL_TEXTURE_MAG_FILTER, GL_LINEAR);
        glTexParameteri(GL_TEXTURE_2D, GL_TEXTURE_WRAP_S, GL_CLAMP_TO_EDGE);
        glTexParameteri(GL_TEXTURE_2D, GL_TEXTURE_WRAP_T, GL_CLAMP_TO_EDGE);
        glBindTexture(GL_TEXTURE_2D, 0);

        R3D.texture.iblBrdfLut = texId;
        RL_FREE(img.data);
    }
    else {
        img = LoadImageFromMemory(".dds", (unsigned char*)IBL_BRDF_256_DDS, IBL_BRDF_256_DDS_SIZE);
        R3D.texture.iblBrdfLut = rlLoadTexture(img.data, img.width, img.height, img.format, img.mipmaps);
        UnloadImage(img);
    }
}<|MERGE_RESOLUTION|>--- conflicted
+++ resolved
@@ -104,7 +104,6 @@
     return (supported == GL_TRUE);
 }
 
-<<<<<<< HEAD
 bool r3d_is_default_texture(unsigned int id)
 {
     for (int i = 0; i < sizeof(R3D.texture) / sizeof(unsigned int); i++) {
@@ -114,7 +113,8 @@
     }
 
     return false;
-=======
+}
+
 void r3d_calculate_bloom_prefilter_data()
 {
     float knee = R3D.env.bloomThreshold * R3D.env.bloomSoftThreshold;
@@ -122,7 +122,6 @@
     R3D.env.bloomPrefilter.y = R3D.env.bloomPrefilter.x - knee;
     R3D.env.bloomPrefilter.z = 2.0f * knee;
     R3D.env.bloomPrefilter.w = 0.25f / (knee + 0.00001f);
->>>>>>> 20aeca69
 }
 
 
