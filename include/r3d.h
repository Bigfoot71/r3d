﻿/*
 * Copyright (c) 2025 Le Juez Victor
 *
 * This software is provided "as-is", without any express or implied warranty. In no event
 * will the authors be held liable for any damages arising from the use of this software.
 *
 * Permission is granted to anyone to use this software for any purpose, including commercial
 * applications, and to alter it and redistribute it freely, subject to the following restrictions:
 *
 *   1. The origin of this software must not be misrepresented; you must not claim that you
 *   wrote the original software. If you use this software in a product, an acknowledgment
 *   in the product documentation would be appreciated but is not required.
 *
 *   2. Altered source versions must be plainly marked as such, and must not be misrepresented
 *   as being the original software.
 *
 *   3. This notice may not be removed or altered from any source distribution.
 */

#ifndef R3D_H
#define R3D_H

#include <raylib.h>


// --------------------------------------------
//                   DEFINES
// --------------------------------------------

#if defined(_WIN32)
#   if defined(__TINYC__)
#       define __declspec(x) __attribute__((x))
#   endif
#   if defined(R3D_BUILD_SHARED)
#       define R3DAPI __declspec(dllexport)
#   elif defined(R3D_USE_SHARED)
#       define R3DAPI __declspec(dllimport)
#   endif
#else
#   if defined(R3D_BUILD_SHARED)
#       define R3DAPI __attribute__((visibility("default")))
#   endif
#endif

#ifndef R3DAPI
#   define R3DAPI extern
#endif



// --------------------------------------------
//                   ENUMS
// --------------------------------------------

/**
 * @brief Flags to configure the rendering engine behavior.
 *
 * These flags control various aspects of the rendering pipeline.
 */
typedef unsigned int R3D_Flags;

#define R3D_FLAG_NONE                   0           /**< No special rendering flags */
#define R3D_FLAG_FXAA                   (1 << 0)    /**< Enables Fast Approximate Anti-Aliasing (FXAA) */
#define R3D_FLAG_BLIT_LINEAR            (1 << 1)    /**< Uses linear filtering when blitting the final image */
#define R3D_FLAG_ASPECT_KEEP            (1 << 2)    /**< Maintains the aspect ratio of the internal resolution when blitting the final image */
#define R3D_FLAG_STENCIL_TEST           (1 << 3)    /**< Performs a stencil test on each rendering pass affecting geometry */
#define R3D_FLAG_DEPTH_PREPASS          (1 << 4)    /**< Performs a depth pre-pass before forward rendering, improving desktop GPU performance but unnecessary on mobile */
#define R3D_FLAG_8_BIT_NORMALS          (1 << 5)    /**< Use 8-bit precision for the normals buffer (deferred); default is 16-bit float */
#define R3D_FLAG_FORCE_FORWARD          (1 << 6)    /**< Used to force forward rendering for opaque objects, useful for tile-based devices. Be careful, this flag should not be set when rendering, or you may get incorrect sorting of draw calls. */
#define R3D_FLAG_NO_FRUSTUM_CULLING     (1 << 7)    /**< Disables internal frustum culling. Manual culling is allowed, but may break shadow visibility if objects casting shadows are skipped. */
#define R3D_FLAG_TRANSPARENT_SORTING    (1 << 8)    /**< Back-to-front sorting of transparent objects for correct blending of non-discarded fragments. Be careful, in 'force forward' mode this flag will also sort opaque objects in 'near-to-far' but in the same sorting pass. */
#define R3D_FLAG_OPAQUE_SORTING         (1 << 9)    /**< Front-to-back sorting of opaque objects to optimize depth testing at the cost of additional sorting. Please note, in 'force forward' mode this flag has no effect, see transparent sorting. */
#define R3D_FLAG_LOW_PRECISION_BUFFERS  (1 << 10)   /**< Use 32-bit HDR formats like R11G11B10F for intermediate color buffers instead of full 16-bit floats. Saves memory and bandwidth. */

/**
 * @brief Blend modes for rendering.
 *
 * Defines common blending modes used in 3D rendering to combine source and destination colors.
 * @note The blend mode is applied only if you are in forward rendering mode or auto-detect mode.
 */
typedef enum R3D_BlendMode {
    R3D_BLEND_OPAQUE,          ///< No blending, the source color fully replaces the destination color.
    R3D_BLEND_ALPHA,           ///< Alpha blending: source color is blended with the destination based on alpha value.
    R3D_BLEND_ADDITIVE,        ///< Additive blending: source color is added to the destination, making bright effects.
    R3D_BLEND_MULTIPLY         ///< Multiply blending: source color is multiplied with the destination, darkening the image.
} R3D_BlendMode;

typedef enum R3D_CullMode {
    R3D_CULL_NONE,
    R3D_CULL_BACK,
    R3D_CULL_FRONT
} R3D_CullMode;

/**
 * @brief Defines the shadow casting mode for objects in the scene.
 *
 * Determines how an object contributes to shadow mapping, which can affect
 * performance and visual accuracy depending on the rendering technique used.
 */
typedef enum R3D_ShadowCastMode {
    R3D_SHADOW_CAST_FRONT_FACES,  ///< Only front-facing polygons cast shadows.
    R3D_SHADOW_CAST_BACK_FACES,   ///< Only back-facing polygons cast shadows.
    R3D_SHADOW_CAST_ALL_FACES,    ///< Both front and back-facing polygons cast shadows.
    R3D_SHADOW_CAST_DISABLED      ///< The object does not cast shadows.
} R3D_ShadowCastMode;

/**
 * @brief Defines billboard modes for 3D objects.
 *
 * This enumeration defines how a 3D object aligns itself relative to the camera.
 * It provides options to disable billboarding or to enable specific modes of alignment.
 */
typedef enum R3D_BillboardMode {
    R3D_BILLBOARD_DISABLED,     ///< Billboarding is disabled; the object retains its original orientation.
    R3D_BILLBOARD_FRONT,        ///< Full billboarding; the object fully faces the camera, rotating on all axes.
    R3D_BILLBOARD_Y_AXIS        /**< Y-axis constrained billboarding; the object rotates only around the Y-axis,
                                     keeping its "up" orientation fixed. This is suitable for upright objects like characters or signs. */
} R3D_BillboardMode;

/**
 * @brief Types of lights supported by the rendering engine.
 *
 * Each light type has different behaviors and use cases.
 */
typedef enum R3D_LightType {
    R3D_LIGHT_DIR,                      ///< Directional light, affects the entire scene with parallel rays.
    R3D_LIGHT_SPOT,                     ///< Spot light, emits light in a cone shape.
    R3D_LIGHT_OMNI                      ///< Omni light, emits light in all directions from a single point.
} R3D_LightType;

/**
 * @brief Modes for updating shadow maps.
 *
 * Determines how often the shadow maps are refreshed.
 */
typedef enum R3D_ShadowUpdateMode {
    R3D_SHADOW_UPDATE_MANUAL,           ///< Shadow maps update only when explicitly requested.
    R3D_SHADOW_UPDATE_INTERVAL,         ///< Shadow maps update at defined time intervals.
    R3D_SHADOW_UPDATE_CONTINUOUS        ///< Shadow maps update every frame for real-time accuracy.
} R3D_ShadowUpdateMode;

/**
 * @brief Bloom effect modes.
 *
 * Specifies different post-processing bloom techniques that can be applied
 * to the rendered scene. Bloom effects enhance the appearance of bright areas
 * by simulating light bleeding, contributing to a more cinematic and realistic look.
 */
 typedef enum R3D_Bloom {
    R3D_BLOOM_DISABLED,     ///< Bloom effect is disabled. The scene is rendered without any glow enhancement.
    R3D_BLOOM_MIX,          ///< Blends the bloom effect with the original scene using linear interpolation (Lerp).
    R3D_BLOOM_ADDITIVE,     ///< Adds the bloom effect additively to the scene, intensifying bright regions.
    R3D_BLOOM_SCREEN        ///< Combines the scene and bloom using screen blending, which brightens highlights
} R3D_Bloom;

/**
 * @brief Fog effect modes.
 *
 * Determines how fog is applied to the scene, affecting depth perception and atmosphere.
 */
typedef enum R3D_Fog {
    R3D_FOG_DISABLED, ///< Fog effect is disabled.
    R3D_FOG_LINEAR,   ///< Fog density increases linearly with distance from the camera.
    R3D_FOG_EXP2,     ///< Exponential fog (exp2), where density increases exponentially with distance.
    R3D_FOG_EXP       ///< Exponential fog, similar to EXP2 but with a different rate of increase.
} R3D_Fog;

/**
 * @brief Tone mapping modes.
 *
 * Controls how high dynamic range (HDR) colors are mapped to low dynamic range (LDR) for display.
 */
typedef enum R3D_Tonemap {
    R3D_TONEMAP_LINEAR,   ///< Simple linear mapping of HDR values.
    R3D_TONEMAP_REINHARD, ///< Reinhard tone mapping, a balanced method for compressing HDR values.
    R3D_TONEMAP_FILMIC,   ///< Filmic tone mapping, mimicking the response of photographic film.
    R3D_TONEMAP_ACES,     ///< ACES tone mapping, a high-quality cinematic rendering technique.
    R3D_TONEMAP_AGX,      ///< AGX tone mapping, a modern technique designed to preserve both highlight and shadow details for HDR rendering.
    R3D_TONEMAP_COUNT     ///< Number of tone mapping modes (used internally)
} R3D_Tonemap;

/**
 * @brief Depth of field effect modes.
 *
 * Controls how depth of field is applied to the scene, affecting the focus and blur of objects.
 */
typedef enum R3D_Dof {
    R3D_DOF_DISABLED, ///< Depth of field effect is disabled.
    R3D_DOF_ENABLED,  ///< Depth of field effect is enabled.
} R3D_Dof;

/**
 * @brief Animation Update modes.
 *
 * Controls wether to allow external animation matrices
 */

typedef enum R3D_AnimMode {
    R3D_ANIM_INTERNAL,         ///< default animation solution
    R3D_ANIM_CUSTOM,           ///< user supplied matrices 
} R3D_AnimMode;
// --------------------------------------------
//                   TYPES
// --------------------------------------------

/**
 * @brief Represents a vertex and all its attributes for a mesh.
 */
typedef struct R3D_Vertex {
    Vector3 position;       /**< The 3D position of the vertex in object space. */
    Vector2 texcoord;       /**< The 2D texture coordinates (UV) for mapping textures. */
    Vector3 normal;         /**< The normal vector used for lighting calculations. */
    Vector4 color;          /**< Vertex color, typically RGBA. */
    Vector4 tangent;        /**< The tangent vector, used in normal mapping (often with a handedness in w). */
    int boneIds[4];         /**< Indices of up to 4 bones that influence this vertex (for GPU skinning). */
    float weights[4];       /**< Corresponding bone weights (should sum to 1.0). Defines the influence of each bone. */
} R3D_Vertex;

/**
 * @brief Represents a mesh with its geometry data and GPU buffers.
 *
 * Contains vertex/index data, GPU buffer handles, and bounding volume.
 */
typedef struct R3D_Mesh {

    R3D_Vertex* vertices;                 /**< Pointer to the array of vertices. */
    unsigned int* indices;                /**< Pointer to the array of indices. */
                                          
    int vertexCount;                      /**< Number of vertices. */
    int indexCount;                       /**< Number of indices. */
                                          
    unsigned int vbo;                     /**< Vertex Buffer Object (GPU handle). */
    unsigned int ebo;                     /**< Element Buffer Object (GPU handle). */
    unsigned int vao;                     /**< Vertex Array Object (GPU handle). */
                                          
    Matrix* boneMatrices;                 /**< Cached animation matrices for all passes. */
    int boneCount;                        /**< Number of bones (and matrices) that affect the mesh. */

    R3D_ShadowCastMode shadowCastMode;    /**< Shadow casting mode for the mesh. */

<<<<<<< HEAD
    unsigned int vbo;       /**< Vertex Buffer Object (GPU handle). */
    unsigned int ebo;       /**< Element Buffer Object (GPU handle). */
    unsigned int vao;       /**< Vertex Array Object (GPU handle). */

    Matrix* boneMatrices;   /**< Cached animation matrices for all passes. */
    int boneCount;          /**< Number of bones (and matrices) that affect the mesh. */

    R3D_ShadowCastMode shadowCastMode;    /**< Shadow casting mode for the mesh. */

    BoundingBox aabb;       /**< Axis-Aligned Bounding Box in local space. */
=======
    BoundingBox aabb;                     /**< Axis-Aligned Bounding Box in local space. */
>>>>>>> 2f6c1e99

    bool skipRender;		/** disables rendering of a specific mesh if set */

} R3D_Mesh;

/**
 * @brief Represents a material with textures, parameters, and rendering modes.
 *
 * Combines multiple texture maps and settings used during shading.
 */
typedef struct R3D_Material {

    struct R3D_MapAlbedo {
        Texture2D texture;      /**< Albedo (base color) texture. */
        Color color;            /**< Albedo color multiplier. */
    } albedo;

    struct R3D_MapEmission {
        Texture2D texture;      /**< Emission texture. */
        Color color;            /**< Emission color. */
        float energy;           /**< Emission energy multiplier. */
    } emission;

    struct R3D_MapNormal {
        Texture2D texture;      /**< Normal map texture. */
        float scale;            /**< Normal scale. */
    } normal;

    struct R3D_MapORM {
        Texture2D texture;      /**< Combined Occlusion-Roughness-Metalness texture. */
        float occlusion;        /**< Occlusion multiplier. */
        float roughness;        /**< Roughness multiplier. */
        float metalness;        /**< Metalness multiplier. */
    } orm;

    R3D_BlendMode blendMode;              /**< Blend mode used for rendering the material. */
    R3D_CullMode cullMode;                /**< Face culling mode used for the material. */

    R3D_BillboardMode billboardMode;      /**< Billboard mode applied to the object. */

    Vector2 uvOffset;                     /**< UV offset applied to the texture coordinates.
                                           *  For models, this can be set manually.
                                           *  For sprites, this value is overridden automatically.
                                           */

    Vector2 uvScale;                      /**< UV scale factor applied to the texture coordinates.
                                           *  For models, this can be set manually.
                                           *  For sprites, this value is overridden automatically.
                                           */

    float alphaCutoff;          /**< Alpha threshold below which fragments are discarded. */

} R3D_Material;

/**
 * @brief Represents a skeletal animation for a model.
 *
 * This structure holds the animation data for a skinned model,
 * including per-frame bone transformation poses.
 */
typedef struct R3D_ModelAnimation {

    int boneCount;          /**< Number of bones in the skeleton affected by this animation. */
    int frameCount;         /**< Total number of frames in the animation sequence. */

    BoneInfo* bones;        /**< Array of bone metadata (name, parent index, etc.) that defines the skeleton hierarchy. */
    union 
    {
        Matrix** framePoses;    /**< 2D array of transformation matrices: [frame][bone].
                                     Each matrix represents the pose of a bone in a specific frame, typically in global space. */
        Transform** frameTransforms;    /**< 2D array of transformation transforms: [frame][bone]. in local space */
    };
    char name[32];          /**< Name identifier for the animation (e.g., "Walk", "Jump", etc.). */
} R3D_ModelAnimation;

/**
 * @brief Represents a complete 3D model with meshes and materials.
 *
 * Contains multiple meshes and their associated materials, along with bounding information.
 */
typedef struct R3D_Model {

    R3D_Mesh* meshes;               /**< Array of meshes composing the model. */
    R3D_Material* materials;        /**< Array of materials used by the model. */
    int* meshMaterials;             /**< Array of material indices, one per mesh. */

    int meshCount;                  /**< Number of meshes. */
    int materialCount;              /**< Number of materials. */

    BoundingBox aabb;               /**< Axis-Aligned Bounding Box encompassing the whole model. */

    Matrix* boneOffsets;            /**< Array of offset (inverse bind) matrices, one per bone.
                                         Transforms mesh-space vertices to bone space. Used in skinning. */
    R3D_AnimMode animationMode;
    Matrix* boneOverride;            /**< Array of Matrices we'll use if we have it instead of internal calculations, Used in skinning. */

    BoneInfo* bones;                /**< Bones information (skeleton). Defines the hierarchy and names of bones. */
    int boneCount;                  /**< Number of bones. */

    const R3D_ModelAnimation* anim; /**< Pointer to the currently assigned animation for this model (optional). */
    int animFrame;                  /**< Current animation frame index. Used for sampling bone poses from the animation. */

} R3D_Model;

/**
 * @brief Represents a unique identifier for a light in R3D.
 *
 * This ID is used to reference a specific light when calling R3D lighting functions.
 */
typedef unsigned int R3D_Light;

/**
 * @brief Structure representing a skybox and its related textures for lighting.
 *
 * This structure contains textures used for rendering a skybox, as well as
 * precomputed lighting textures used for image-based lighting (IBL).
 */
typedef struct R3D_Skybox {
    TextureCubemap cubemap;  ///< The skybox cubemap texture for the background and reflections.
    Texture2D irradiance;    ///< The irradiance cubemap for diffuse ambient lighting.
    Texture2D prefilter;     ///< The prefiltered cubemap for specular reflections with mipmaps.
} R3D_Skybox;

/**
 * @brief Represents a 3D sprite with billboard rendering and animation support.
 *
 * This structure defines a 3D sprite, which by default is rendered as a billboard around the Y-axis.
 * The sprite supports frame-based animations and can be configured to use various billboard modes.
 *
 * @warning The shadow mode does not handle transparency. If shadows are enabled, the entire quad will be rendered in the shadow map,
 * potentially causing undesired visual artifacts for semi-transparent sprites.
 */
typedef struct R3D_Sprite {
    R3D_Material material;                 ///< The material used for rendering the sprite, including its texture and shading properties.
    R3D_ShadowCastMode shadowCastMode;     ///< The shadow casting mode for the sprite.
    float currentFrame;                    ///< The current animation frame, represented as a floating-point value to allow smooth interpolation.
    Vector2 frameSize;                     ///< The size of a single animation frame, in texture coordinates (width and height).
    int xFrameCount;                       ///< The number of frames along the horizontal (X) axis of the texture.
    int yFrameCount;                       ///< The number of frames along the vertical (Y) axis of the texture.
} R3D_Sprite;

/**
 * @brief Represents a keyframe in an interpolation curve.
 *
 * A keyframe contains two values: the time at which the keyframe occurs and the value of the interpolation at that time.
 * The time is normalized between 0.0 and 1.0, where 0.0 represents the start of the curve and 1.0 represents the end.
 */
typedef struct R3D_Keyframe {
    float time;             ///< Normalized time of the keyframe, ranging from 0.0 to 1.0.
    float value;            ///< The value of the interpolation at this keyframe.
} R3D_Keyframe;

/**
 * @brief Represents an interpolation curve composed of keyframes.
 *
 * This structure contains an array of keyframes and metadata about the array, such as the current number of keyframes
 * and the allocated capacity. The keyframes define a curve that can be used for smooth interpolation between values
 * over a normalized time range (0.0 to 1.0).
 */
typedef struct R3D_InterpolationCurve {
    R3D_Keyframe* keyframes;    ///< Dynamic array of keyframes defining the interpolation curve.
    unsigned int capacity;      ///< Allocated size of the keyframes array.
    unsigned int count;         ///< Current number of keyframes in the array.
} R3D_InterpolationCurve;

/**
 * @struct R3D_Particle
 * @brief Represents a particle in a 3D particle system, with properties
 *        such as position, velocity, rotation, and color modulation.
 */
typedef struct R3D_Particle {

    float lifetime;                 ///< Duration of the particle's existence in seconds.

    Matrix transform;               ///< The particle's current transformation matrix in 3D space.

    Vector3 position;               ///< The current position of the particle in 3D space.
    Vector3 rotation;               ///< The current rotation of the particle in 3D space (Euler angles).
    Vector3 scale;                  ///< The current scale of the particle in 3D space.
    Color color;                    ///< The current color of the particle, representing its color modulation.

    Vector3 velocity;               ///< The current velocity of the particle in 3D space.
    Vector3 angularVelocity;        ///< The current angular velocity of the particle in radians (Euler angles).

    Vector3 baseScale;              ///< The initial scale of the particle in 3D space.
    Vector3 baseVelocity;           ///< The initial velocity of the particle in 3D space.
    Vector3 baseAngularVelocity;    ///< The initial angular velocity of the particle in radians (Euler angles).
    unsigned char baseOpacity;      ///< The initial opacity of the particle, ranging from 0 (fully transparent) to 255 (fully opaque).

} R3D_Particle;

/**
 * @brief Represents a CPU-based particle system with various properties and settings.
 *
 * This structure contains configuration data for a particle system, such as mesh information, initial properties,
 * curves for controlling properties over time, and settings for shadow casting, emission rate, and more.
 */
typedef struct R3D_ParticleSystem {

    R3D_Particle* particles;            ///< Pointer to the array of particles in the system.
    int capacity;                       ///< The maximum number of particles the system can manage.
    int count;                          ///< The current number of active particles in the system.

    Vector3 position;                   ///< The initial position of the particle system. Default: (0, 0, 0).
    Vector3 gravity;                    ///< The gravity applied to the particles. Default: (0, -9.81, 0).

    Vector3 initialScale;               ///< The initial scale of the particles. Default: (1, 1, 1).
    float scaleVariance;                ///< The variance in particle scale. Default: 0.0f.

    Vector3 initialRotation;            ///< The initial rotation of the particles in Euler angles (degrees). Default: (0, 0, 0).
    Vector3 rotationVariance;           ///< The variance in particle rotation in Euler angles (degrees). Default: (0, 0, 0).

    Color initialColor;                 ///< The initial color of the particles. Default: WHITE.
    Color colorVariance;                ///< The variance in particle color. Default: BLANK.

    Vector3 initialVelocity;            ///< The initial velocity of the particles. Default: (0, 0, 0).
    Vector3 velocityVariance;           ///< The variance in particle velocity. Default: (0, 0, 0).

    Vector3 initialAngularVelocity;     ///< The initial angular velocity of the particles in Euler angles (degrees). Default: (0, 0, 0).
    Vector3 angularVelocityVariance;    ///< The variance in angular velocity. Default: (0, 0, 0).

    float lifetime;                     ///< The lifetime of the particles in seconds. Default: 1.0f.
    float lifetimeVariance;             ///< The variance in lifetime in seconds. Default: 0.0f.

    float emissionTimer;                ///< Use to control automatic emission, should not be modified manually.
    float emissionRate;                 ///< The rate of particle emission in particles per second. Default: 10.0f.
    float spreadAngle;                  ///< The angle of propagation of the particles in a cone (degrees). Default: 0.0f.

    R3D_InterpolationCurve* scaleOverLifetime;              ///< Curve controlling the scale evolution of the particles over their lifetime. Default: NULL.
    R3D_InterpolationCurve* speedOverLifetime;              ///< Curve controlling the speed evolution of the particles over their lifetime. Default: NULL.
    R3D_InterpolationCurve* opacityOverLifetime;            ///< Curve controlling the opacity evolution of the particles over their lifetime. Default: NULL.
    R3D_InterpolationCurve* angularVelocityOverLifetime;    ///< Curve controlling the angular velocity evolution of the particles over their lifetime. Default: NULL.

    BoundingBox aabb;                   ///< For frustum culling. Defaults to a large AABB; compute manually via `R3D_CalculateParticleSystemBoundingBox` after setup.

    bool autoEmission;                  /**< Indicates whether particle emission is automatic when calling `R3D_UpdateParticleSystem`.
                                         *   If false, emission is manual using `R3D_EmitParticle`. Default: true.
                                         */

} R3D_ParticleSystem;


/* === Extern C guard === */

#ifdef __cplusplus
extern "C" {
#endif // __cplusplus

/**
 * @defgroup Core Core Functions
 * @{
 */

// --------------------------------------------
// CORE: Init And Config Functions
// --------------------------------------------

/**
 * @brief Initializes the rendering engine.
 * 
 * This function sets up the internal rendering system with the provided resolution 
 * and state flags, which define the internal behavior. These flags can be modified
 * later via R3D_SetState.
 * 
 * @param resWidth Width of the internal resolution.
 * @param resHeight Height of the internal resolution.
 * @param flags Flags indicating internal behavior (modifiable via R3D_SetState).
 */
R3DAPI void R3D_Init(int resWidth, int resHeight, unsigned int flags);

/**
 * @brief Closes the rendering engine and deallocates all resources.
 * 
 * This function shuts down the rendering system and frees all allocated memory, 
 * including the resources associated with the created lights.
 */
R3DAPI void R3D_Close(void);

/**
 * @brief Checks if a specific internal state flag is set.
 * 
 * @param flag The state flag to check.
 * @return True if the flag is set, false otherwise.
 */
R3DAPI bool R3D_HasState(unsigned int flag);

/**
 * @brief Sets internal state flags for the rendering engine.
 * 
 * This function modifies the behavior of the rendering engine by setting one or more 
 * state flags. Flags can be later cleared with R3D_ClearState.
 * 
 * @param flags The flags to set.
 */
R3DAPI void R3D_SetState(unsigned int flags);

/**
 * @brief Clears specific internal state flags.
 * 
 * This function clears one or more previously set state flags, modifying the 
 * behavior of the rendering engine accordingly.
 * 
 * @param flags The flags to clear.
 */
R3DAPI void R3D_ClearState(unsigned int flags);

/**
 * @brief Gets the current internal resolution.
 * 
 * This function retrieves the current internal resolution being used by the 
 * rendering engine.
 * 
 * @param width Pointer to store the width of the internal resolution.
 * @param height Pointer to store the height of the internal resolution.
 */
R3DAPI void R3D_GetResolution(int* width, int* height);

/**
 * @brief Updates the internal resolution.
 * 
 * This function changes the internal resolution of the rendering engine. Note that 
 * this process destroys and recreates all framebuffers, which may be a slow operation.
 * 
 * @param width The new width for the internal resolution.
 * @param height The new height for the internal resolution.
 * 
 * @warning This function may be slow due to the destruction and recreation of framebuffers.
 */
R3DAPI void R3D_UpdateResolution(int width, int height);

/**
 * @brief Sets a custom render target.
 * 
 * This function allows rendering to a custom framebuffer instead of the main one. 
 * Passing `NULL` will revert back to rendering to the main framebuffer.
 * 
 * @param target The custom render target (can be NULL to revert to the default framebuffer).
 */
R3DAPI void R3D_SetRenderTarget(const RenderTexture* target);

/**
 * @brief Defines the bounds of the scene for directional light calculations.
 * 
 * This function sets the scene bounds used to determine which areas should be illuminated 
 * by directional lights. It is the user's responsibility to calculate and provide the 
 * correct bounds.
 * 
 * @param sceneBounds The bounding box defining the scene's dimensions.
 */
R3DAPI void R3D_SetSceneBounds(BoundingBox sceneBounds);

/**
 * @brief Sets the default texture filtering mode.
 * 
 * This function defines the default texture filter that will be applied to all subsequently 
 * loaded textures, including those used in materials, sprites, and other resources.
 * 
 * If a trilinear or anisotropic filter is selected, mipmaps will be automatically generated 
 * for the textures, but they will not be generated when using nearest or bilinear filtering.
 *
 * The default texture filter mode is `TEXTURE_FILTER_TRILINEAR`.
 * 
 * @param filter The texture filtering mode to be applied by default.
 */
R3DAPI void R3D_SetTextureFilter(TextureFilter filter);

// --------------------------------------------
// CORE: Drawing Functions
// --------------------------------------------

/**
 * @brief Begins a rendering session for a 3D camera.
 * 
 * This function starts a rendering session, preparing the engine to handle subsequent 
 * draw calls using the provided camera settings.
 * 
 * @param camera The camera to use for rendering the scene.
 */
R3DAPI void R3D_Begin(Camera3D camera);

/**
 * @brief Ends the current rendering session.
 * 
 * This function signals the end of a rendering session, at which point the engine 
 * will process all necessary render passes and output the final result to the main 
 * or custom framebuffer.
 */
R3DAPI void R3D_End(void);

/**
 * @brief Draws a mesh with a specified material and transformation.
 * 
 * This function renders a mesh with the provided material and transformation matrix.
 * 
 * @param mesh A pointer to the mesh to render. Cannot be NULL.
 * @param material A pointer to the material to apply to the mesh. Can be NULL, default material will be used.
 * @param transform The transformation matrix to apply to the mesh.
 */
R3DAPI void R3D_DrawMesh(const R3D_Mesh* mesh, const R3D_Material* material, Matrix transform);

/**
 * @brief Draws a mesh with instancing support.
 * 
 * This function renders a mesh multiple times with different transformation matrices 
 * for each instance.
 * 
 * @param mesh A pointer to the mesh to render. Cannot be NULL.
 * @param material A pointer to the material to apply to the mesh. Can be NULL, default material will be used.
 * @param instanceTransforms Array of transformation matrices for each instance. Cannot be NULL.
 * @param instanceCount The number of instances to render. Must be greater than 0.
 */
R3DAPI void R3D_DrawMeshInstanced(const R3D_Mesh* mesh, const R3D_Material* material, const Matrix* instanceTransforms, int instanceCount);

/**
 * @brief Draws a mesh with instancing support and different colors per instance.
 * 
 * This function renders a mesh multiple times with different transformation matrices 
 * and different colors for each instance.
 * 
 * @param mesh A pointer to the mesh to render. Cannot be NULL.
 * @param material A pointer to the material to apply to the mesh. Can be NULL, default material will be used.
 * @param instanceTransforms Array of transformation matrices for each instance. Cannot be NULL.
 * @param instanceColors Array of colors for each instance. Can be NULL if no per-instance colors are needed.
 * @param instanceCount The number of instances to render. Must be greater than 0.
 */
R3DAPI void R3D_DrawMeshInstancedEx(const R3D_Mesh* mesh, const R3D_Material* material, const Matrix* instanceTransforms, const Color* instanceColors, int instanceCount);

/**
 * @brief Draws a mesh with instancing support, a global transformation, and different colors per instance.
 *
 * This function renders a mesh multiple times using instancing, with a global transformation
 * applied to all instances, and individual transformation matrices and colors for each instance.
 * Each instance can have its own position, rotation, scale, and color while sharing the same mesh
 * and material.
 *
 * @param mesh A pointer to the mesh to render. Cannot be NULL.
 * @param material A pointer to the material to apply to the mesh. Can be NULL, default material will be used.
 * @param globalAabb Optional bounding box encompassing all instances, in local space. Used for frustum culling.
 *                   Can be NULL to disable culling. Will be transformed by the global matrix if necessary.
 * @param globalTransform The global transformation matrix applied to all instances.
 * @param instanceTransforms Pointer to an array of transformation matrices for each instance, allowing unique transformations. Cannot be NULL.
 * @param transformsStride The stride (in bytes) between consecutive transformation matrices in the array.
 *                         Set to 0 if the matrices are tightly packed (stride equals sizeof(Matrix)).
 *                         If matrices are embedded in a struct, set to the size of the struct or the actual byte offset between elements.
 * @param instanceColors Pointer to an array of colors for each instance, allowing unique colors. Can be NULL if no per-instance colors are needed.
 * @param colorsStride The stride (in bytes) between consecutive colors in the array.
 *                     Set to 0 if the colors are tightly packed (stride equals sizeof(Color)).
 *                     If colors are embedded in a struct, set to the size of the struct or the actual byte offset between elements.
 * @param instanceCount The number of instances to render. Must be greater than 0.
 */
R3DAPI void R3D_DrawMeshInstancedPro(const R3D_Mesh* mesh, const R3D_Material* material,
                                     const BoundingBox* globalAabb, Matrix globalTransform,
                                     const Matrix* instanceTransforms, int transformsStride,
                                     const Color* instanceColors, int colorsStride,
                                     int instanceCount);

/**
 * @brief Draws a model at a specified position and scale.
 * 
 * This function renders a model at the given position with the specified scale factor.
 * 
 * @param model A pointer to the model to render.
 * @param position The position to place the model at.
 * @param scale The scale factor to apply to the model.
 */
R3DAPI void R3D_DrawModel(const R3D_Model* model, Vector3 position, float scale);

/**
 * @brief Draws a model with advanced transformation options.
 * 
 * This function renders a model with a specified position, rotation axis, rotation 
 * angle, and scale. It provides more control over how the model is transformed before 
 * rendering.
 * 
 * @param model A pointer to the model to render.
 * @param position The position to place the model at.
 * @param rotationAxis The axis of rotation for the model.
 * @param rotationAngle The angle to rotate the model.
 * @param scale The scale factor to apply to the model.
 */
R3DAPI void R3D_DrawModelEx(const R3D_Model* model, Vector3 position, Vector3 rotationAxis, float rotationAngle, Vector3 scale);

/**
 * @brief Draws a model using a transformation matrix.
 * 
 * This function renders a model using a custom transformation matrix, allowing full control 
 * over the model's position, rotation, scale, and skew. It is intended for advanced rendering 
 * scenarios where a single matrix defines the complete transformation.
 * 
 * @param model A pointer to the model to render.
 * @param transform A transformation matrix that defines how to position, rotate, and scale the model.
 */
R3DAPI void R3D_DrawModelPro(const R3D_Model* model, Matrix transform);

/**
 * @brief Draws a model with instancing support.
 * 
 * This function renders a model multiple times with different transformation matrices 
 * for each instance.
 * 
 * @param model A pointer to the model to render. Cannot be NULL.
 * @param instanceTransforms Array of transformation matrices for each instance. Cannot be NULL.
 * @param instanceCount The number of instances to render. Must be greater than 0.
 */
R3DAPI void R3D_DrawModelInstanced(const R3D_Model* model, const Matrix* instanceTransforms, int instanceCount);

/**
 * @brief Draws a model with instancing support and different colors per instance.
 * 
 * This function renders a model multiple times with different transformation matrices 
 * and different colors for each instance.
 * 
 * @param model A pointer to the model to render. Cannot be NULL.
 * @param instanceTransforms Array of transformation matrices for each instance. Cannot be NULL.
 * @param instanceColors Array of colors for each instance. Can be NULL if no per-instance colors are needed.
 * @param instanceCount The number of instances to render. Must be greater than 0.
 */
R3DAPI void R3D_DrawModelInstancedEx(const R3D_Model* model, const Matrix* instanceTransforms, const Color* instanceColors, int instanceCount);

/**
 * @brief Draws a model with instancing support, a global transformation, and different colors per instance.
 * 
 * This function renders a model multiple times using instancing, with a global transformation
 * applied to all instances, and individual transformation matrices and colors for each instance.
 * Each instance can have its own position, rotation, scale, and color while sharing the same model.
 * 
 * @param model A pointer to the model to render. Cannot be NULL.
 * @param globalAabb Optional bounding box encompassing all instances, in local space. Used for frustum culling.
 *                   Can be NULL to disable culling. Will be transformed by the global matrix if necessary.
 * @param globalTransform The global transformation matrix applied to all instances.
 * @param instanceTransforms Pointer to an array of transformation matrices for each instance, allowing unique transformations. Cannot be NULL.
 * @param transformsStride The stride (in bytes) between consecutive transformation matrices in the array.
 *                         Set to 0 if the matrices are tightly packed (stride equals sizeof(Matrix)).
 *                         If matrices are embedded in a struct, set to the size of the struct or the actual byte offset between elements.
 * @param instanceColors Pointer to an array of colors for each instance, allowing unique colors. Can be NULL if no per-instance colors are needed.
 * @param colorsStride The stride (in bytes) between consecutive colors in the array.
 *                     Set to 0 if the colors are tightly packed (stride equals sizeof(Color)).
 *                     If colors are embedded in a struct, set to the size of the struct or the actual byte offset between elements.
 * @param instanceCount The number of instances to render. Must be greater than 0.
 */
R3DAPI void R3D_DrawModelInstancedPro(const R3D_Model* model,
                                      const BoundingBox* globalAabb, Matrix globalTransform,
                                      const Matrix* instanceTransforms, int transformsStride,
                                      const Color* instanceColors, int colorsStride,
                                      int instanceCount);

/**
 * @brief Draws a sprite at a specified position.
 *
 * This function renders a sprite in 3D space at the given position.
 * It supports negative scaling to flip the sprite.
 *
 * @param sprite A pointer to the sprite to render.
 * @param position The position to place the sprite at.
 */
R3DAPI void R3D_DrawSprite(const R3D_Sprite* sprite, Vector3 position);

/**
 * @brief Draws a sprite with size and rotation options.
 *
 * This function allows rendering a sprite with a specified size and rotation.
 * It supports negative size values for flipping the sprite.
 *
 * @param sprite A pointer to the sprite to render.
 * @param position The position to place the sprite at.
 * @param size The size of the sprite (negative values flip the sprite).
 * @param rotation The rotation angle in degrees.
 */
R3DAPI void R3D_DrawSpriteEx(const R3D_Sprite* sprite, Vector3 position, Vector2 size, float rotation);

/**
 * @brief Draws a sprite with full transformation control.
 *
 * This function provides advanced transformation options, allowing
 * customization of size, rotation axis, and rotation angle.
 * It supports all billboard modes, or can be drawn without billboarding.
 *
 * @param sprite A pointer to the sprite to render.
 * @param position The position to place the sprite at.
 * @param size The size of the sprite (negative values flip the sprite).
 * @param rotationAxis The axis around which the sprite rotates.
 * @param rotationAngle The angle to rotate the sprite around the given axis.
 */
R3DAPI void R3D_DrawSpritePro(const R3D_Sprite* sprite, Vector3 position, Vector2 size, Vector3 rotationAxis, float rotationAngle);

/**
 * @brief Draws a 3D sprite with instancing support.
 * 
 * This function renders a 3D sprite multiple times with different transformation matrices 
 * for each instance.
 * 
 * @param sprite A pointer to the sprite to render. Cannot be NULL.
 * @param instanceTransforms Array of transformation matrices for each instance. Cannot be NULL.
 * @param instanceCount The number of instances to render. Must be greater than 0.
 */
R3DAPI void R3D_DrawSpriteInstanced(const R3D_Sprite* sprite, const Matrix* instanceTransforms, int instanceCount);

/**
 * @brief Draws a 3D sprite with instancing support and different colors per instance.
 * 
 * This function renders a 3D sprite multiple times with different transformation matrices 
 * and different colors for each instance.
 * 
 * @param sprite A pointer to the sprite to render. Cannot be NULL.
 * @param instanceTransforms Array of transformation matrices for each instance. Cannot be NULL.
 * @param instanceColors Array of colors for each instance. Can be NULL if no per-instance colors are needed.
 * @param instanceCount The number of instances to render. Must be greater than 0.
 */
R3DAPI void R3D_DrawSpriteInstancedEx(const R3D_Sprite* sprite, const Matrix* instanceTransforms, const Color* instanceColors, int instanceCount);

/**
 * @brief Draws a 3D sprite with instancing support, a global transformation, and different colors per instance.
 *
 * This function renders a 3D sprite multiple times using instancing, with a global transformation
 * applied to all instances, and individual transformation matrices and colors for each instance.
 * Each instance can have its own position, rotation, scale, and color while sharing the same sprite.
 *
 * @param sprite A pointer to the sprite to render. Cannot be NULL.
 * @param globalAabb Optional bounding box encompassing all instances, in local space. Used for frustum culling.
 *                   Can be NULL to disable culling. Will be transformed by the global matrix if provided.
 * @param globalTransform The global transformation matrix applied to all instances.
 * @param instanceTransforms Pointer to an array of transformation matrices for each instance, allowing unique transformations. Cannot be NULL.
 * @param transformsStride The stride (in bytes) between consecutive transformation matrices in the array.
 *                         Set to 0 if the matrices are tightly packed (stride equals sizeof(Matrix)).
 *                         If matrices are embedded in a struct, set to the size of the struct or the actual byte offset between elements.
 * @param instanceColors Pointer to an array of colors for each instance, allowing unique colors. Can be NULL if no per-instance colors are needed.
 * @param colorsStride The stride (in bytes) between consecutive colors in the array.
 *                     Set to 0 if the colors are tightly packed (stride equals sizeof(Color)).
 *                     If colors are embedded in a struct, set to the size of the struct or the actual byte offset between elements.
 * @param instanceCount The number of instances to render. Must be greater than 0.
 */
R3DAPI void R3D_DrawSpriteInstancedPro(const R3D_Sprite* sprite, const BoundingBox* globalAabb, Matrix globalTransform,
                                       const Matrix* instanceTransforms, int transformsStride,
                                       const Color* instanceColors, int colorsStride,
                                       int instanceCount);

/**
 * @brief Renders the current state of a CPU-based particle system.
 *
 * This function draws the particles of a CPU-simulated particle system
 * in their current state. It does not modify the simulation or update
 * particle properties such as position, velocity, or lifetime.
 *
 * @param system A pointer to the `R3D_ParticleSystem` to be rendered.
 *               The particle system must be properly initialized and updated
 *               to the desired state before calling this function.
 * @param mesh A pointer to the mesh used to represent each particle. Cannot be NULL.
 * @param material A pointer to the material applied to the particle mesh. Can be NULL, default material will be used.
 */
R3DAPI void R3D_DrawParticleSystem(const R3D_ParticleSystem* system, const R3D_Mesh* mesh, const R3D_Material* material);

/**
 * @brief Renders the current state of a CPU-based particle system with a global transformation.
 *
 * This function is similar to `R3D_DrawParticleSystem`, but it applies an additional
 * global transformation to all particles. This is useful for rendering particle effects
 * in a transformed space (e.g., attached to a moving object).
 *
 * @param system A pointer to the `R3D_ParticleSystem` to be rendered.
 *               The particle system must be properly initialized and updated
 *               to the desired state before calling this function.
 * @param mesh A pointer to the mesh used to represent each particle. Cannot be NULL.
 * @param material A pointer to the material applied to the particle mesh. Can be NULL, default material will be used.
 * @param transform A transformation matrix applied to all particles.
 */
R3DAPI void R3D_DrawParticleSystemEx(const R3D_ParticleSystem* system, const R3D_Mesh* mesh, const R3D_Material* material, Matrix transform);

/** @} */ // end of Core

/**
 * @defgroup Model Model Functions
 * @{
 */

// --------------------------------------------
// MODEL: Mesh Functions
// --------------------------------------------

/**
 * @brief Generate a polygon mesh with specified number of sides.
 *
 * Creates a regular polygon mesh centered at the origin in the XY plane.
 * The polygon is generated with vertices evenly distributed around a circle.
 *
 * @param sides Number of sides for the polygon (minimum 3).
 * @param radius Radius of the circumscribed circle.
 * @param upload If true, automatically uploads the mesh to GPU memory.
 *
 * @return Generated polygon mesh structure.
 */
R3DAPI R3D_Mesh R3D_GenMeshPoly(int sides, float radius, bool upload);

/**
 * @brief Generate a plane mesh with specified dimensions and resolution.
 *
 * Creates a flat plane mesh in the XZ plane, centered at the origin.
 * The mesh can be subdivided for higher resolution or displacement mapping.
 *
 * @param width Width of the plane along the X axis.
 * @param length Length of the plane along the Z axis.
 * @param resX Number of subdivisions along the X axis.
 * @param resZ Number of subdivisions along the Z axis.
 * @param upload If true, automatically uploads the mesh to GPU memory.
 *
 * @return Generated plane mesh structure.
 */
R3DAPI R3D_Mesh R3D_GenMeshPlane(float width, float length, int resX, int resZ, bool upload);

/**
 * @brief Generate a cube mesh with specified dimensions.
 *
 * Creates a cube mesh centered at the origin with the specified width, height, and length.
 * Each face consists of two triangles with proper normals and texture coordinates.
 *
 * @param width Width of the cube along the X axis.
 * @param height Height of the cube along the Y axis.
 * @param length Length of the cube along the Z axis.
 * @param upload If true, automatically uploads the mesh to GPU memory.
 *
 * @return Generated cube mesh structure.
 */
R3DAPI R3D_Mesh R3D_GenMeshCube(float width, float height, float length, bool upload);

/**
 * @brief Generate a sphere mesh with specified parameters.
 *
 * Creates a UV sphere mesh centered at the origin using latitude-longitude subdivision.
 * Higher ring and slice counts produce smoother spheres but with more vertices.
 *
 * @param radius Radius of the sphere.
 * @param rings Number of horizontal rings (latitude divisions).
 * @param slices Number of vertical slices (longitude divisions).
 * @param upload If true, automatically uploads the mesh to GPU memory.
 *
 * @return Generated sphere mesh structure.
 */
R3DAPI R3D_Mesh R3D_GenMeshSphere(float radius, int rings, int slices, bool upload);

/**
 * @brief Generate a hemisphere mesh with specified parameters.
 *
 * Creates a half-sphere mesh (dome) centered at the origin, extending upward in the Y axis.
 * Uses the same UV sphere generation technique as R3D_GenMeshSphere but only the upper half.
 *
 * @param radius Radius of the hemisphere.
 * @param rings Number of horizontal rings (latitude divisions).
 * @param slices Number of vertical slices (longitude divisions).
 * @param upload If true, automatically uploads the mesh to GPU memory.
 *
 * @return Generated hemisphere mesh structure.
 */
R3DAPI R3D_Mesh R3D_GenMeshHemiSphere(float radius, int rings, int slices, bool upload);

/**
 * @brief Generate a cylinder mesh with specified parameters.
 *
 * Creates a cylinder mesh centered at the origin, extending along the Y axis.
 * The cylinder includes both top and bottom caps and smooth side surfaces.
 *
 * @param radius Radius of the cylinder base.
 * @param height Height of the cylinder along the Y axis.
 * @param slices Number of radial subdivisions around the cylinder.
 * @param upload If true, automatically uploads the mesh to GPU memory.
 *
 * @return Generated cylinder mesh structure.
 */
R3DAPI R3D_Mesh R3D_GenMeshCylinder(float radius, float height, int slices, bool upload);

/**
 * @brief Generate a cone mesh with specified parameters.
 *
 * Creates a cone mesh with its base centered at the origin and apex pointing upward along the Y axis.
 * The cone includes a circular base and smooth tapered sides.
 *
 * @param radius Radius of the cone base.
 * @param height Height of the cone along the Y axis.
 * @param slices Number of radial subdivisions around the cone base.
 * @param upload If true, automatically uploads the mesh to GPU memory.
 *
 * @return Generated cone mesh structure.
 */
R3DAPI R3D_Mesh R3D_GenMeshCone(float radius, float height, int slices, bool upload);

/**
 * @brief Generate a torus mesh with specified parameters.
 *
 * Creates a torus (donut shape) mesh centered at the origin in the XZ plane.
 * The torus is defined by a major radius (distance from center to tube center)
 * and a minor radius (tube thickness).
 *
 * @param radius Major radius of the torus (distance from center to tube center).
 * @param size Minor radius of the torus (tube thickness/radius).
 * @param radSeg Number of segments around the major radius.
 * @param sides Number of sides around the tube cross-section.
 * @param upload If true, automatically uploads the mesh to GPU memory.
 *
 * @return Generated torus mesh structure.
 */
R3DAPI R3D_Mesh R3D_GenMeshTorus(float radius, float size, int radSeg, int sides, bool upload);

/**
 * @brief Generate a trefoil knot mesh with specified parameters.
 *
 * Creates a trefoil knot mesh, which is a mathematical knot shape.
 * Similar to a torus but with a twisted, knotted topology.
 *
 * @param radius Major radius of the knot.
 * @param size Minor radius (tube thickness) of the knot.
 * @param radSeg Number of segments around the major radius.
 * @param sides Number of sides around the tube cross-section.
 * @param upload If true, automatically uploads the mesh to GPU memory.
 *
 * @return Generated trefoil knot mesh structure.
 */
R3DAPI R3D_Mesh R3D_GenMeshKnot(float radius, float size, int radSeg, int sides, bool upload);

/**
 * @brief Generate a terrain mesh from a heightmap image.
 *
 * Creates a terrain mesh by interpreting the brightness values of a heightmap image
 * as height values. The resulting mesh represents a 3D terrain surface.
 *
 * @param heightmap Image containing height data (grayscale values represent elevation).
 * @param size 3D vector defining the terrain dimensions (width, max height, depth).
 * @param upload If true, automatically uploads the mesh to GPU memory.
 *
 * @return Generated heightmap terrain mesh structure.
 */
R3DAPI R3D_Mesh R3D_GenMeshHeightmap(Image heightmap, Vector3 size, bool upload);

/**
 * @brief Generate a voxel-style mesh from a cubicmap image.
 *
 * Creates a mesh composed of cubes based on a cubicmap image, where each pixel
 * represents the presence or absence of a cube at that position. Useful for
 * creating voxel-based or block-based geometry.
 *
 * @param cubicmap Image where pixel values determine cube placement.
 * @param cubeSize 3D vector defining the size of each individual cube.
 * @param upload If true, automatically uploads the mesh to GPU memory.
 *
 * @return Generated cubicmap mesh structure.
 */
R3DAPI R3D_Mesh R3D_GenMeshCubicmap(Image cubicmap, Vector3 cubeSize, bool upload);

/**
 * @brief Free mesh data from both RAM and VRAM.
 *
 * Releases all memory associated with a mesh, including vertex data in RAM
 * and GPU buffers (VAO, VBO, EBO) if the mesh was uploaded to VRAM.
 * After calling this function, the mesh should not be used.
 *
 * @param mesh Pointer to the mesh structure to be freed.
 */
R3DAPI void R3D_UnloadMesh(const R3D_Mesh* mesh);

/**
 * @brief Upload a mesh to GPU memory.
 *
 * This function uploads a mesh's vertex and (optional) index data to the GPU.
 * It creates and configures a VAO, VBO, and optionally an EBO if indices are provided.
 * All vertex attributes are interleaved in a single VBO.
 *
 * This function must only be called once per mesh. For updates, use R3D_UpdateMesh().
 *
 * @param mesh Pointer to the mesh structure containing vertex and index data.
 * @param dynamic If true, allocates buffers with GL_DYNAMIC_DRAW for later updates.
 * If false, uses GL_STATIC_DRAW for optimized static meshes.
 *
 * @return true if upload succeeded, false on error (e.g. invalid input or already uploaded).
 */
R3DAPI bool R3D_UploadMesh(R3D_Mesh* mesh, bool dynamic);

/**
 * @brief Update an already uploaded mesh on the GPU.
 *
 * This function updates the GPU-side data of a mesh previously uploaded with R3D_UploadMesh().
 * It replaces the vertex buffer contents using glBufferSubData.
 * If index data is present, it also updates or creates the index buffer (EBO).
 *
 * This function assumes the mesh was uploaded with the `dynamic` flag set to true.
 *
 * @param mesh Pointer to the mesh structure with updated vertex and/or index data.
 *
 * @return true if update succeeded, false on error (e.g. mesh not uploaded or invalid data).
 */
R3DAPI bool R3D_UpdateMesh(R3D_Mesh* mesh);

/**
 * @brief Recalculate the bounding box of a mesh.
 *
 * Computes and updates the axis-aligned bounding box (AABB) of the mesh
 * by examining all vertex positions. This is useful after mesh deformation
 * or when the bounding box needs to be refreshed.
 *
 * @param mesh Pointer to the mesh structure whose bounding box will be updated.
 */
R3DAPI void R3D_UpdateMeshBoundingBox(R3D_Mesh* mesh);

// --------------------------------------------
// MODEL: Material Functions
// --------------------------------------------

/**
 * @brief Get the default material configuration.
 *
 * Returns a default material with standard properties and default textures.
 * This material can be used as a fallback or starting point for custom materials.
 *
 * @return Default material structure with standard properties.
 */
R3DAPI R3D_Material R3D_GetDefaultMaterial(void);

/**
 * @brief Unload a material and its associated textures.
 *
 * Frees all memory associated with a material, including its textures.
 * This function will unload all textures that are not default textures.
 *
 * @warning Only call this function if you are certain that the textures
 * are not shared with other materials or objects, as this will permanently
 * free the texture data.
 *
 * @param material Pointer to the material structure to be unloaded.
 */
R3DAPI void R3D_UnloadMaterial(const R3D_Material* material);

// --------------------------------------------
// MODEL: Model Functions
// --------------------------------------------

/**
 * @brief Load a 3D model from a file.
 *
 * Loads a 3D model from the specified file path. Supports various 3D file formats
 * and automatically parses meshes, materials, and texture references.
 *
 * @param filePath Path to the 3D model file to load.
 *
 * @return Loaded model structure containing meshes and materials.
 */
R3DAPI R3D_Model R3D_LoadModel(const char* filePath);

/**
 * @brief Load a 3D model from memory buffer.
 *
 * Loads a 3D model from a memory buffer containing the file data.
 * Useful for loading models from embedded resources or network streams.
 *
 * @param fileType String indicating the file format (e.g., "obj", "fbx", "gltf").
 * @param data Pointer to the memory buffer containing the model data.
 * @param size Size of the data buffer in bytes.
 *
 * @return Loaded model structure containing meshes and materials.
 *
 * @note External dependencies (e.g., textures or linked resources) are not supported.
 *       The model data must be fully self-contained. Use embedded formats like .glb to ensure compatibility.
 */
R3DAPI R3D_Model R3D_LoadModelFromMemory(const char* fileType, const void* data, unsigned int size);

/**
 * @brief Create a model from a single mesh.
 *
 * Creates a model structure containing a single mesh with a default material.
 * This is useful for procedurally generated meshes or simple geometry.
 *
 * @warning The model's bounding box calculation assumes that the mesh's
 * bounding box has already been computed. Call R3D_UpdateMeshBoundingBox()
 * on the mesh before using this function if needed.
 *
 * @param mesh Pointer to the mesh to be wrapped in a model structure.
 *
 * @return Model structure containing the specified mesh.
 */
R3DAPI R3D_Model R3D_LoadModelFromMesh(const R3D_Mesh* mesh);

/**
 * @brief Unload a model and optionally its materials.
 *
 * Frees all memory associated with a model, including its meshes.
 * Materials can be optionally unloaded as well.
 *
 * @param model Pointer to the model structure to be unloaded.
 * @param unloadMaterials If true, also unloads all materials associated with the model.
 * Set to false if textures are still being used elsewhere to avoid freeing shared resources.
 */
R3DAPI void R3D_UnloadModel(const R3D_Model* model, bool unloadMaterials);

/**
 * @brief Update the bounding box of a model.
 *
 * Recalculates the axis-aligned bounding box (AABB) of the entire model
 * by examining all meshes within the model. Optionally updates individual
 * mesh bounding boxes as well.
 *
 * @param model Pointer to the model structure whose bounding box will be updated.
 * @param updateMeshBoundingBoxes If true, also updates the bounding box of each
 * individual mesh within the model before calculating the model's overall bounding box.
 */
R3DAPI void R3D_UpdateModelBoundingBox(R3D_Model* model, bool updateMeshBoundingBoxes);

/**
 * @brief Loads model animations from a supported file format (e.g., GLTF, IQM).
 *
 * This function parses animation data from the given model file and returns an array
 * of R3D_ModelAnimation structs. The caller is responsible for freeing the returned data
 * using R3D_UnloadModelAnimations().
 *
 * @param fileName Path to the model file containing animation(s).
 * @param animCount Pointer to an integer that will receive the number of animations loaded.
 * @param targetFrameRate Desired frame rate (FPS) to sample the animation at. For example, 30 or 60.
 * @param asLocalTransforms result is Local Transforms vs Matrices ( ONLY FOR CUSTOM ANIMATION )
 * @return Pointer to a dynamically allocated array of R3D_ModelAnimation. NULL on failure.
 */
R3DAPI R3D_ModelAnimation* R3D_LoadModelAnimations(const char* fileName, int* animCount, int targetFrameRate, bool asLocalTransforms);

/**
 * @brief Loads model animations from memory data in a supported format (e.g., GLTF, IQM).
 *
 * This function parses animation data from the given memory buffer and returns an array
 * of R3D_ModelAnimation structs. The caller is responsible for freeing the returned data
 * using R3D_UnloadModelAnimations().
 *
 * @param fileType File format hint (e.g., "gltf", "iqm", ".gltf"). The leading dot is optional.
 * @param data Pointer to the model data in memory.
 * @param size Size of the data buffer in bytes.
 * @param animCount Pointer to an integer that will receive the number of animations loaded.
 * @param targetFrameRate Desired frame rate (FPS) to sample the animation at. For example, 30 or 60.
 * @param asLocalTransforms result is Local Transforms vs Matrices ( ONLY FOR CUSTOM ANIMATION )
 * @return Pointer to a dynamically allocated array of R3D_ModelAnimation. NULL on failure.
 */
R3DAPI R3D_ModelAnimation* R3D_LoadModelAnimationsFromMemory(const char* fileType, const void* data, unsigned int size, int* animCount, int targetFrameRate, bool asLocalTransforms);

/**
 * @brief Frees memory allocated for model animations.
 *
 * This should be called after you're done using animations loaded via R3D_LoadModelAnimations().
 *
 * @param animations Pointer to the animation array to free.
 * @param animCount Number of animations in the array.
 */
R3DAPI void R3D_UnloadModelAnimations(R3D_ModelAnimation* animations, int animCount);

/**
 * @brief Finds and returns a pointer to a named animation within the array.
 *
 * Searches the given array of animations for one that matches the specified name.
 *
 * @param animations Array of animations to search.
 * @param animCount Number of animations in the array.
 * @param name Name of the animation to find (case-sensitive).
 * @return Pointer to the matching animation, or NULL if not found.
 */
R3DAPI R3D_ModelAnimation* R3D_GetModelAnimation(R3D_ModelAnimation* animations, int animCount, const char* name);

/**
 * @brief Logs the names of all animations in the array (for debugging or inspection).
 *
 * Prints the animation names (and possibly other info) to the standard output or debug console.
 *
 * @param animations Array of animations to list.
 * @param animCount Number of animations in the array.
 */
R3DAPI void R3D_ListModelAnimations(R3D_ModelAnimation* animations, int animCount);

/**
 * @brief Sets the scaling factor applied to models on loading.
 *
 * The functions sets the scaling factor to be used when loading models. This value
 * is only applied to models loaded after this value is set.
 *
 * @param value Scaling factor to be used (i.e. 0.01 for meters to centimeters).
 */
R3DAPI void R3D_SetModelImportScale(float value);

/** @} */ // end of Model

/**
 * @defgroup Lighting Lighting Functions
 * @{
 */

// --------------------------------------------
// LIGHTING: Lights Config Functions
// --------------------------------------------

/**
 * @brief Creates a new light of the specified type.
 *
 * This function creates a light of the given type. The light must be destroyed
 * manually when no longer needed by calling `R3D_DestroyLight`.
 *
 * @param type The type of light to create (directional, spot or omni-directional).
 * @return The ID of the created light.
 */
R3DAPI R3D_Light R3D_CreateLight(R3D_LightType type);

/**
 * @brief Destroys the specified light.
 *
 * This function deallocates the resources associated with the light and makes
 * the light ID invalid. It must be called after the light is no longer needed.
 *
 * @param id The ID of the light to destroy.
 */
R3DAPI void R3D_DestroyLight(R3D_Light id);

/**
 * @brief Checks if a light exists.
 *
 * This function checks if the specified light ID is valid and if the light exists.
 *
 * @param id The ID of the light to check.
 * @return True if the light exists, false otherwise.
 */
R3DAPI bool R3D_IsLightExist(R3D_Light id);

/**
 * @brief Gets the type of a light.
 *
 * This function returns the type of the specified light (directional, spot or omni-directional).
 *
 * @param id The ID of the light.
 * @return The type of the light.
 */
R3DAPI R3D_LightType R3D_GetLightType(R3D_Light id);

/**
 * @brief Checks if a light is active.
 *
 * This function checks whether the specified light is currently active (enabled or disabled).
 *
 * @param id The ID of the light to check.
 * @return True if the light is active, false otherwise.
 */
R3DAPI bool R3D_IsLightActive(R3D_Light id);

/**
 * @brief Toggles the state of a light (active or inactive).
 *
 * This function toggles the state of the specified light, turning it on if it is off,
 * or off if it is on.
 *
 * @param id The ID of the light to toggle.
 */
R3DAPI void R3D_ToggleLight(R3D_Light id);

/**
 * @brief Sets the active state of a light.
 *
 * This function allows manually turning a light on or off by specifying its active state.
 *
 * @param id The ID of the light to set the active state for.
 * @param active True to activate the light, false to deactivate it.
 */
R3DAPI void R3D_SetLightActive(R3D_Light id, bool active);

/**
 * @brief Gets the color of a light.
 *
 * This function retrieves the color of the specified light as a `Color` structure.
 *
 * @param id The ID of the light.
 * @return The color of the light as a `Color` structure.
 */
R3DAPI Color R3D_GetLightColor(R3D_Light id);

/**
 * @brief Gets the color of a light as a `Vector3`.
 *
 * This function retrieves the color of the specified light as a `Vector3`, where each
 * component (x, y, z) represents the RGB values of the light.
 *
 * @param id The ID of the light.
 * @return The color of the light as a `Vector3`.
 */
R3DAPI Vector3 R3D_GetLightColorV(R3D_Light id);

/**
 * @brief Sets the color of a light.
 *
 * This function sets the color of the specified light using a `Color` structure.
 *
 * @param id The ID of the light.
 * @param color The new color to set for the light.
 */
R3DAPI void R3D_SetLightColor(R3D_Light id, Color color);

/**
 * @brief Sets the color of a light using a `Vector3`.
 *
 * This function sets the color of the specified light using a `Vector3`, where each
 * component (x, y, z) represents the RGB values of the light.
 *
 * @param id The ID of the light.
 * @param color The new color to set for the light as a `Vector3`.
 */
R3DAPI void R3D_SetLightColorV(R3D_Light id, Vector3 color);

/**
 * @brief Gets the position of a light.
 *
 * This function retrieves the position of the specified light.
 * Only applicable to spot lights or omni-lights.
 *
 * @param id The ID of the light.
 * @return The position of the light as a `Vector3`.
 */
R3DAPI Vector3 R3D_GetLightPosition(R3D_Light id);

/**
 * @brief Sets the position of a light.
 *
 * This function sets the position of the specified light.
 * Only applicable to spot lights or omni-lights.
 *
 * @note Has no effect for directional lights.
 *       If called on a directional light, 
 *       a warning will be logged.
 *
 * @param id The ID of the light.
 * @param position The new position to set for the light.
 */
R3DAPI void R3D_SetLightPosition(R3D_Light id, Vector3 position);

/**
 * @brief Gets the direction of a light.
 *
 * This function retrieves the direction of the specified light.
 * Only applicable to directional lights or spot lights.
 *
 * @param id The ID of the light.
 * @return The direction of the light as a `Vector3`.
 */
R3DAPI Vector3 R3D_GetLightDirection(R3D_Light id);

/**
 * @brief Sets the direction of a light.
 *
 * This function sets the direction of the specified light.
 * Only applicable to directional lights or spot lights.
 *
 * @note Has no effect for omni-directional lights.
 *       If called on an omni-directional light,
 *       a warning will be logged.
 *
 * @param id The ID of the light.
 * @param direction The new direction to set for the light.
 *                  The vector is automatically normalized.
 */
R3DAPI void R3D_SetLightDirection(R3D_Light id, Vector3 direction);

/**
 * @brief Sets the position and direction of a light to look at a target point.
 *
 * This function sets both the position and the direction of the specified light,
 * causing it to "look at" a given target point.
 *
 * @note - For directional lights, only the direction is updated (position is ignored).
 *       - For omni-directional lights, only the position is updated (direction is not calculated).
 *       - For spot lights, both position and direction are set accordingly.
 *       - This function does **not** emit any warning or log message.
 *
 * @param id The ID of the light.
 * @param position The position to set for the light.
 * @param target The point the light should look at.
 */
R3DAPI void R3D_LightLookAt(R3D_Light id, Vector3 position, Vector3 target);

/**
 * @brief Gets the energy level of a light.
 *
 * This function retrieves the energy level (intensity) of the specified light.
 * Energy typically affects the brightness of the light.
 *
 * @param id The ID of the light.
 * @return The energy level of the light.
 */
R3DAPI float R3D_GetLightEnergy(R3D_Light id);

/**
 * @brief Sets the energy level of a light.
 *
 * This function sets the energy (intensity) of the specified light.
 * A higher energy value will result in a brighter light.
 *
 * @param id The ID of the light.
 * @param energy The new energy value to set for the light.
 */
R3DAPI void R3D_SetLightEnergy(R3D_Light id, float energy);

/**
 * @brief Gets the specular intensity of a light.
 *
 * This function retrieves the current specular intensity of the specified light.
 * Specular intensity affects how shiny surfaces appear when reflecting the light.
 *
 * @param id The ID of the light.
 * @return The current specular intensity of the light.
 */
R3DAPI float R3D_GetLightSpecular(R3D_Light id);

/**
 * @brief Sets the specular intensity of a light.
 *
 * This function sets the specular intensity of the specified light.
 * Higher specular values result in stronger and sharper highlights on reflective surfaces.
 *
 * @param id The ID of the light.
 * @param specular The new specular intensity value to set for the light.
 */
R3DAPI void R3D_SetLightSpecular(R3D_Light id, float specular);

/**
 * @brief Gets the range of a light.
 *
 * This function retrieves the range of the specified light, which determines how far the light can affect.
 * Only applicable to spot lights or omni-lights.
 *
 * @param id The ID of the light.
 * @return The range of the light.
 */
R3DAPI float R3D_GetLightRange(R3D_Light id);

/**
 * @brief Sets the range of a light.
 *
 * This function sets the range of the specified light.
 * The range determines how far the light can illuminate the scene before it fades out.
 * Only applicable to spot lights or omni-lights.
 *
 * @param id The ID of the light.
 * @param range The new range to set for the light.
 */
R3DAPI void R3D_SetLightRange(R3D_Light id, float range);

/**
 * @brief Gets the attenuation factor of a light.
 *
 * This function retrieves the attenuation factor of the specified light.
 * Attenuation controls how the intensity of a light decreases with distance.
 * Only applicable to spot lights or omni-lights.
 *
 * @param id The ID of the light.
 * @return The attenuation factor of the light.
 */
R3DAPI float R3D_GetLightAttenuation(R3D_Light id);

/**
 * @brief Sets the attenuation factor of a light.
 *
 * This function sets the attenuation factor of the specified light.
 * A higher attenuation value causes the light to lose intensity more quickly as the distance increases.
 * For a realistic effect, an attenuation factor of 2.0f is typically used.
 * Only applicable to spot lights or omni-lights.
 *
 * @param id The ID of the light.
 * @param attenuation The new attenuation factor to set for the light.
 */
R3DAPI void R3D_SetLightAttenuation(R3D_Light id, float attenuation);

/**
 * @brief Gets the inner cutoff angle of a spotlight.
 *
 * This function retrieves the inner cutoff angle of a spotlight.
 * The inner cutoff defines the cone of light where the light is at full intensity.
 *
 * @param id The ID of the light.
 * @return The inner cutoff angle in degrees of the spotlight.
 */
R3DAPI float R3D_GetLightInnerCutOff(R3D_Light id);

/**
 * @brief Sets the inner cutoff angle of a spotlight.
 *
 * This function sets the inner cutoff angle of a spotlight.
 * The inner cutoff angle defines the cone where the light is at full intensity.
 * Anything outside this cone starts to fade.
 *
 * @param id The ID of the light.
 * @param degrees The new inner cutoff angle in degrees.
 */
R3DAPI void R3D_SetLightInnerCutOff(R3D_Light id, float degrees);

/**
 * @brief Gets the outer cutoff angle of a spotlight.
 *
 * This function retrieves the outer cutoff angle of a spotlight.
 * The outer cutoff defines the outer boundary of the light's cone, where the light starts to fade.
 *
 * @param id The ID of the light.
 * @return The outer cutoff angle in degrees of the spotlight.
 */
R3DAPI float R3D_GetLightOuterCutOff(R3D_Light id);

/**
 * @brief Sets the outer cutoff angle of a spotlight.
 *
 * This function sets the outer cutoff angle of a spotlight.
 * The outer cutoff defines the boundary of the light's cone where the light intensity starts to gradually decrease.
 *
 * @param id The ID of the light.
 * @param degrees The new outer cutoff angle in degrees.
 */
R3DAPI void R3D_SetLightOuterCutOff(R3D_Light id, float degrees);

// --------------------------------------------
// LIGHTING: Shadow Config Functions
// --------------------------------------------

/**
 * @brief Enables shadow casting for a light and sets the resolution of its shadow map.
 *
 * This function enables shadow casting for a specified light and allocates a shadow map with the specified resolution.
 * Shadows can be rendered from the light based on this shadow map.
 *
 * @param id The ID of the light for which shadows should be enabled.
 * @param resolution The resolution of the shadow map to be used by the light.
 */
R3DAPI void R3D_EnableShadow(R3D_Light id, int resolution);

/**
 * @brief Disables shadow casting for a light and optionally destroys its shadow map.
 *
 * This function disables shadow casting for the specified light and optionally frees the memory
 * used by its shadow map. If `destroyMap` is true, the shadow map will be destroyed, otherwise,
 * the map will be retained but the light will no longer cast shadows.
 *
 * @param id The ID of the light for which shadows should be disabled.
 * @param destroyMap Whether or not to destroy the shadow map associated with the light.
 */
R3DAPI void R3D_DisableShadow(R3D_Light id, bool destroyMap);

/**
 * @brief Checks if shadow casting is enabled for a light.
 *
 * This function checks if shadow casting is currently enabled for the specified light.
 *
 * @param id The ID of the light.
 * @return True if shadow casting is enabled, false otherwise.
 */
R3DAPI bool R3D_IsShadowEnabled(R3D_Light id);

/**
 * @brief Checks if a light has an associated shadow map.
 *
 * This function checks if the specified light has a shadow map allocated for it.
 *
 * @param id The ID of the light.
 * @return True if the light has a shadow map, false otherwise.
 */
R3DAPI bool R3D_HasShadowMap(R3D_Light id);

/**
 * @brief Gets the shadow map update mode of a light.
 *
 * This function retrieves the current mode for updating the shadow map of a light. The mode can be:
 * - Interval: Updates the shadow map at a fixed interval.
 * - Continuous: Updates the shadow map continuously.
 * - Manual: Updates the shadow map manually (via explicit function calls).
 *
 * @param id The ID of the light.
 * @return The shadow map update mode.
 */
R3DAPI R3D_ShadowUpdateMode R3D_GetShadowUpdateMode(R3D_Light id);

/**
 * @brief Sets the shadow map update mode of a light.
 *
 * This function sets the mode for updating the shadow map of the specified light.
 * The update mode controls when and how often the shadow map is refreshed.
 *
 * @param id The ID of the light.
 * @param mode The update mode to set for the shadow map (Interval, Continuous, or Manual).
 */
R3DAPI void R3D_SetShadowUpdateMode(R3D_Light id, R3D_ShadowUpdateMode mode);

/**
 * @brief Gets the frequency of shadow map updates for the interval update mode.
 *
 * This function retrieves the frequency (in milliseconds) at which the shadow map should be updated when
 * the interval update mode is enabled. This function is only relevant if the shadow map update mode is set
 * to "Interval".
 *
 * @param id The ID of the light.
 * @return The frequency in milliseconds at which the shadow map is updated.
 */
R3DAPI int R3D_GetShadowUpdateFrequency(R3D_Light id);

/**
 * @brief Sets the frequency of shadow map updates for the interval update mode.
 *
 * This function sets the frequency (in milliseconds) at which the shadow map should be updated when
 * the interval update mode is enabled. This function is only relevant if the shadow map update mode is set
 * to "Interval".
 *
 * @param id The ID of the light.
 * @param msec The frequency in milliseconds at which to update the shadow map.
 */
R3DAPI void R3D_SetShadowUpdateFrequency(R3D_Light id, int msec);

/**
 * @brief Forces an immediate update of the shadow map during the next rendering pass.
 *
 * This function forces the shadow map of the specified light to be updated during the next call to `R3D_End`.
 * This is primarily used for the manual update mode, but may also work for the interval mode.
 *
 * @param id The ID of the light.
 */
R3DAPI void R3D_UpdateShadowMap(R3D_Light id);

/**
 * @brief Retrieves the softness factor used to simulate penumbra in shadows.
 *
 * This function returns the current softness factor for the specified light's shadow map.
 * A higher softness value will produce softer shadow edges, simulating a broader penumbra,
 * while a lower value results in sharper shadows.
 *
 * @param id The ID of the light.
 * @return The softness factor currently set for the shadow (typically in the range [0.0, 1.0]).
 */
R3DAPI float R3D_GetShadowSoftness(R3D_Light id);

/**
 * @brief Sets the softness factor used to simulate penumbra in shadows.
 *
 * This function adjusts the softness of the shadow edges for the specified light.
 * Increasing the softness value creates more diffuse, penumbra-like shadows.
 *
 * @param id The ID of the light.
 * @param softness The softness factor to apply (typically in the range [0.0, 1.0]).
 */
R3DAPI void R3D_SetShadowSoftness(R3D_Light id, float softness);

/**
 * @brief Gets the shadow depth bias value.
 */
R3DAPI float R3D_GetShadowDepthBias(R3D_Light id);

/**
 * @brief Sets the shadow depth bias value.
 *
 * A higher bias helps reduce "shadow acne" artifacts
 * (shadows flickering or appearing misaligned on surfaces).
 * Be careful: too large values may cause shadows to look detached
 * or floating away from objects.
 */
R3DAPI void R3D_SetShadowDepthBias(R3D_Light id, float value);

/**
 * @brief Gets the shadow slope bias value.
 */
R3DAPI float R3D_GetShadowSlopeBias(R3D_Light id);

/**
 * @brief Sets the shadow slope bias value.
 *
 * This bias mainly compensates artifacts on surfaces angled
 * relative to the light. It helps prevent shadows from
 * incorrectly appearing or disappearing along object edges.
 */
R3DAPI void R3D_SetShadowSlopeBias(R3D_Light id, float value);

// --------------------------------------------
// LIGHTING: Light Helper Functions
// --------------------------------------------

/**
 * @brief Returns the bounding box encompassing the light's area of influence.
 *
 * This function computes the axis-aligned bounding box (AABB) that encloses the 
 * volume affected by the specified light, based on its type:
 * 
 * - For spotlights, the bounding box encloses the light cone.
 * - For omni-directional lights, it encloses a sphere representing the light's range.
 * - For directional lights, it returns an infinite bounding box to represent global influence.
 *
 * This bounding box is primarily useful for spatial partitioning, culling, or visual debugging.
 * 
 * @param light The light for which to compute the bounding box.
 * 
 * @return A BoundingBox struct that encloses the light's influence volume.
 */
R3DAPI BoundingBox R3D_GetLightBoundingBox(R3D_Light light);

/**
 * @brief Draws the area of influence of the light in 3D space.
 *
 * This function visualizes the area affected by a light in 3D space.
 * It draws the light's influence, such as the cone for spotlights or the volume for omni-lights.
 * This function is only relevant for spotlights and omni-lights.
 * 
 * @note This function should be called while using the default 3D rendering mode of raylib, 
 *       not with R3D's rendering mode. It uses raylib's 3D drawing functions to render the light's shape.
 *
 * @param id The ID of the light.
 */
R3DAPI void R3D_DrawLightShape(R3D_Light id);

/** @} */ // end of Lighting

/**
 * @defgroup Particles Particle Functions
 * @{
 */

// --------------------------------------------
// PARTICLES: Particle System Functions
// --------------------------------------------

/**
 * @brief Loads a particle emitter system for the CPU.
 *
 * This function initializes a particle emitter system on the CPU with a specified maximum
 * number of particles. It prepares the necessary data structures and allocates memory
 * for managing the particles.
 *
 * @param maxParticles The maximum number of particles the system can handle at once.
 *                     This value determines the memory allocation and performance constraints.
 * @return A newly initialized `R3D_ParticleSystem` structure.
 *         The caller is responsible for properly managing and freeing the system when no longer needed.
 */
R3DAPI R3D_ParticleSystem R3D_LoadParticleSystem(int maxParticles);

/**
 * @brief Unloads the particle emitter system and frees allocated memory.
 *
 * This function deallocates the memory used by the particle emitter system and clears the associated resources.
 * It should be called when the particle system is no longer needed to prevent memory leaks.
 *
 * @param system A pointer to the `R3D_ParticleSystem` to be unloaded.
 */
R3DAPI void R3D_UnloadParticleSystem(R3D_ParticleSystem* system);

/**
 * @brief Emits a particle in the particle system.
 *
 * This function triggers the emission of a new particle in the particle system. It handles the logic of adding a new
 * particle to the system and initializing its properties based on the current state of the system.
 *
 * @param system A pointer to the `R3D_ParticleSystemCPU` where the particle will be emitted.
 * @return `true` if the particle was successfully emitted, `false` if the system is at full capacity and cannot emit more particles.
 */
R3DAPI bool R3D_EmitParticle(R3D_ParticleSystem* system);

/**
 * @brief Updates the particle emitter system by advancing particle positions.
 *
 * This function updates the positions and properties of particles in the system based on the elapsed time. It handles
 * simulation of particle movement, gravity, and other physics-based calculations.
 *
 * @param system A pointer to the `R3D_ParticleSystem` to be updated.
 * @param deltaTime The time elapsed since the last update (in seconds).
 */
R3DAPI void R3D_UpdateParticleSystem(R3D_ParticleSystem* system, float deltaTime);

/**
 * @brief Computes and updates the AABB (Axis-Aligned Bounding Box) of a particle system.
 *
 * This function simulates the particle system to estimate the region of space it occupies.
 * It considers particle positions at mid-life and end-of-life to approximate the AABB,
 * which is then stored in the system's `aabb` field. This is useful for enabling frustum culling,
 * especially when the bounds are not known beforehand.
 *
 * @param system Pointer to the `R3D_ParticleSystem` to update.
 */
R3DAPI void R3D_CalculateParticleSystemBoundingBox(R3D_ParticleSystem* system);

/** @} */ // end of Particles

/**
 * @defgroup Sprites Sprite Functions
 * @{
 */

// --------------------------------------------
// SPRITE: Sprite Functions
// --------------------------------------------

/**
 * @brief Load a sprite from a texture.
 *
 * This function creates a `R3D_Sprite` using the provided texture.
 * The texture will be used as the albedo of the sprite's material.
 * The default billboard mode applied to the material is `R3D_BILLBOARD_Y_AXIS`.
 *
 * @warning The lifetime of the provided texture is managed by the caller.
 *
 * @param texture The `Texture2D` to be used for the sprite.
 * @param xFrameCount The number of frames in the horizontal direction.
 * @param yFrameCount The number of frames in the vertical direction.
 *
 * @return A `R3D_Sprite` object initialized with the given texture and frame configuration.
 */
R3DAPI R3D_Sprite R3D_LoadSprite(Texture2D texture, int xFrameCount, int yFrameCount);

/**
 * @brief Unload a sprite and free associated resources.
 *
 * This function releases the resources allocated for a `R3D_Sprite`.
 * It should be called when the sprite is no longer needed.
 *
 * @warning This function only unloads non-default textures from the sprite's material,
 * so make sure these textures are not shared with other material instances elsewhere.
 *
 * @param sprite A pointer to the `R3D_Sprite` to be unloaded.
 */
R3DAPI void R3D_UnloadSprite(const R3D_Sprite* sprite);

/**
 * @brief Updates the animation of a sprite.
 *
 * This function updates the current frame of the sprite's animation based on the provided speed. The animation frames are read from
 * right to left, advancing the cursor to the next row after completing a line.
 *
 * @note The `speed` parameter can be calculated as the number of frames per second multiplied by `GetFrameTime()`.
 *
 * @param sprite A pointer to the `R3D_Sprite` to update.
 * @param speed The speed at which the animation progresses, in frames per second.
 */
R3DAPI void R3D_UpdateSprite(R3D_Sprite* sprite, float speed);

/**
 * @brief Updates the animation of a sprite with specified frame boundaries.
 *
 * This function updates the current frame of the sprite's animation while restricting it between `firstFrame` and `lastFrame`.
 * This is useful for spritesheets containing multiple animations.
 *
 * @note The frames are read from right to left, and the cursor moves to the next row after completing a line.
 * @note The `speed` parameter can be calculated as the number of frames per second multiplied by `GetFrameTime()`.
 *
 * @param sprite A pointer to the `R3D_Sprite` to update.
 * @param firstFrame The first frame of the animation loop.
 * @param lastFrame The last frame of the animation loop.
 * @param speed The speed at which the animation progresses, in frames per second.
 */
R3DAPI void R3D_UpdateSpriteEx(R3D_Sprite* sprite, int firstFrame, int lastFrame, float speed);

/** @} */ // end of Sprites

/**
 * @defgroup Curves Curve Functions
 * @brief The interpolation curves defined in this module are used in the context of particle systems.
 * @{
 */

// --------------------------------------------
// CURVES: Interpolation Curves Functions
// --------------------------------------------

/**
 * @brief Loads an interpolation curve with a specified initial capacity.
 *
 * This function initializes an interpolation curve with the given capacity. The capacity represents the initial size of
 * the memory allocated for the curve. You can add keyframes to the curve using `R3D_AddKeyframe`. If adding a keyframe
 * exceeds the initial capacity, the system will automatically reallocate memory and double the initial capacity.
 *
 * @param capacity The initial capacity (size) of the interpolation curve. This is the number of keyframes that can be added
 *                 before a reallocation occurs.
 * @return An initialized interpolation curve with the specified capacity.
 */
R3DAPI R3D_InterpolationCurve R3D_LoadInterpolationCurve(int capacity);

/**
 * @brief Unloads the interpolation curve and frees the allocated memory.
 *
 * This function deallocates the memory associated with the interpolation curve and clears any keyframes stored in it.
 * It should be called when the curve is no longer needed to avoid memory leaks.
 *
 * @param curve The interpolation curve to be unloaded.
 */
R3DAPI void R3D_UnloadInterpolationCurve(R3D_InterpolationCurve curve);

/**
 * @brief Adds a keyframe to the interpolation curve.
 *
 * This function adds a keyframe to the given interpolation curve at a specific time and value. If the addition of the
 * keyframe requires reallocating memory and the reallocation fails, the previously allocated memory and keyframes are
 * preserved, but the new keyframe is not added.
 *
 * @param curve A pointer to the interpolation curve to which the keyframe will be added.
 * @param time The time at which the keyframe will be added.
 * @param value The value associated with the keyframe.
 * @return `true` if the keyframe was successfully added, or `false` if the reallocation failed.
 */
R3DAPI bool R3D_AddKeyframe(R3D_InterpolationCurve* curve, float time, float value);

/**
 * @brief Evaluates the interpolation curve at a specific time.
 *
 * This function evaluates the value of the interpolation curve at a given time. The curve will interpolate between
 * keyframes based on the time provided.
 *
 * @param curve The interpolation curve to be evaluated.
 * @param time The time at which to evaluate the curve.
 * @return The value of the curve at the specified time.
 */
R3DAPI float R3D_EvaluateCurve(R3D_InterpolationCurve curve, float time);

/** @} */ // end of Curves

/**
 * @defgroup Environment Environment Functions
 * @brief Mainly defines post process control.
 * @{
 */

// --------------------------------------------
// ENVIRONMENT: Background And Ambient
// --------------------------------------------

/**
 * @brief Sets the background color when no skybox is enabled.
 *
 * This function defines the background color to be used when no skybox is active.
 * The color will be used for the clear color of the scene.
 *
 * @param color The color to set as the background color.
 */
R3DAPI void R3D_SetBackgroundColor(Color color);

/**
 * @brief Sets the ambient light color when no skybox is enabled.
 *
 * This function defines the ambient light color to be used when no skybox is active.
 * It affects the overall lighting of the scene when no skybox is present.
 *
 * @param color The color to set for ambient light.
 */
R3DAPI void R3D_SetAmbientColor(Color color);

/**
 * @brief Enables a skybox for the scene.
 *
 * This function enables a skybox in the scene, replacing the default background with
 * a 3D environment. The skybox is defined by the specified skybox asset.
 *
 * @param skybox The skybox to enable.
 */
R3DAPI void R3D_EnableSkybox(R3D_Skybox skybox);

/**
 * @brief Disables the skybox in the scene.
 *
 * This function disables the skybox, reverting back to the default background
 * color (or no background if none is set). It should be called to remove the skybox
 * from the scene.
 */
R3DAPI void R3D_DisableSkybox(void);

/**
 * @brief Sets the rotation of the skybox.
 *
 * This function allows you to specify the rotation of the skybox along the
 * pitch, yaw, and roll axes, which allows the skybox to be rotated in the scene.
 *
 * @param pitch The rotation angle around the X-axis (in degrees).
 * @param yaw The rotation angle around the Y-axis (in degrees).
 * @param roll The rotation angle around the Z-axis (in degrees).
 */
R3DAPI void R3D_SetSkyboxRotation(float pitch, float yaw, float roll);

/**
 * @brief Gets the current rotation of the skybox.
 *
 * This function returns the current rotation of the skybox as a vector containing
 * the pitch, yaw, and roll values in degrees.
 *
 * @return A vector containing the current pitch, yaw, and roll of the skybox.
 */
R3DAPI Vector3 R3D_GetSkyboxRotation(void);

/**
 * @brief Sets the intensity scaling values used for the environment's skybox.
 *
 * This function controls the intensity of both the rendered skybox as well as
 * the light that is generated from the skybox.
 *
 * @param background The intensity of the skybox rendered as the background.
 *                   A value of 0.0 will disable rendering the skybox but
 *                   allow any generated lighting to still be applied.
 * @param ambient The intensity of ambient light produced by the skybox.
 * @param reflection The intensity of reflections of the skybox in reflective materials.
 */
R3DAPI void R3D_SetSkyboxIntensity(float background, float ambient, float reflection);

/**
 * @brief Gets the intensity scaling values used for the environment's skybox.
 *
 * This function returns the intensity values for the rendered skybox as well
 * the light that is generated from the skybox.
 *
 * @param background Pointer to store the intensity value for the rendered skybox.
 * @param ambient Pointer to store the intensity value for ambient light produced by the skybox.
 * @param reflection Pointer to store the intensity value for reflections from the skybox.
 */
R3DAPI void R3D_GetSkyboxIntensity(float* background, float* ambient, float* reflection);

// --------------------------------------------
// ENVIRONMENT: SSAO Config Functions
// --------------------------------------------

/**
 * @brief Enables or disables Screen Space Ambient Occlusion (SSAO).
 *
 * This function toggles the SSAO effect. When enabled, SSAO enhances the realism
 * of the scene by simulating ambient occlusion, darkening areas where objects
 * are close together or in corners.
 *
 * @param enabled Whether to enable or disable SSAO.
 *
 * Default: false
 */
R3DAPI void R3D_SetSSAO(bool enabled);

/**
 * @brief Gets the current state of SSAO.
 *
 * This function checks if SSAO is currently enabled or disabled.
 *
 * @return True if SSAO is enabled, false otherwise.
 */
R3DAPI bool R3D_GetSSAO(void);

/**
 * @brief Sets the radius for SSAO effect.
 *
 * This function sets the radius used by the SSAO effect to calculate occlusion.
 * A higher value will affect a larger area around each pixel, while a smaller value
 * will create sharper and more localized occlusion.
 *
 * @param value The radius value to set for SSAO.
 *
 * Default: 0.5
 */
R3DAPI void R3D_SetSSAORadius(float value);

/**
 * @brief Gets the current SSAO radius.
 *
 * This function retrieves the current radius value used by the SSAO effect.
 *
 * @return The radius value for SSAO.
 */
R3DAPI float R3D_GetSSAORadius(void);

/**
 * @brief Sets the bias for SSAO effect.
 *
 * This function sets the bias used by the SSAO effect to adjust how much occlusion
 * is applied to the scene. A higher value can reduce artifacts, but may also
 * result in less pronounced ambient occlusion.
 *
 * @param value The bias value for SSAO.
 *
 * Default: 0.025
 */
R3DAPI void R3D_SetSSAOBias(float value);

/**
 * @brief Gets the current SSAO bias.
 *
 * This function retrieves the current bias value used by the SSAO effect.
 *
 * @return The SSAO bias value.
 */
R3DAPI float R3D_GetSSAOBias(void);

/**
 * @brief Sets the number of blur iterations for the SSAO effect.
 *
 * This function sets the number of blur iterations applied to the SSAO effect.
 * By default, one iteration is performed, using a total of 12 samples for the
 * Gaussian blur. Increasing the number of iterations results in a smoother
 * ambient occlusion but may impact performance.
 *
 * @param value The number of blur iterations for SSAO.
 *
 * Default: 1
 */
R3DAPI void R3D_SetSSAOIterations(int value);

/**
 * @brief Gets the current number of blur iterations for the SSAO effect.
 *
 * This function retrieves the current number of blur iterations applied to the SSAO effect.
 *
 * @return The number of blur iterations for SSAO.
 */
R3DAPI int R3D_GetSSAOIterations(void);

// --------------------------------------------
// ENVIRONMENT: Bloom Config Functions
// --------------------------------------------

/**
 * @brief Sets the bloom mode.
 *
 * This function configures the bloom effect mode, which determines how the bloom
 * effect is applied to the rendered scene.
 *
 * @param mode The bloom mode to set.
 *
 * Default: R3D_BLOOM_DISABLED
 */
R3DAPI void R3D_SetBloomMode(R3D_Bloom mode);

/**
 * @brief Gets the current bloom mode.
 *
 * This function retrieves the bloom mode currently applied to the scene.
 *
 * @return The current bloom mode.
 */
R3DAPI R3D_Bloom R3D_GetBloomMode(void);

/**
 * @brief Sets the bloom intensity.
 *
 * This function controls the strength of the bloom effect. Higher values result
 * in a more intense glow effect on bright areas of the scene.
 *
 * @param value The intensity value for bloom.
 *
 * Default: 0.05
 */
R3DAPI void R3D_SetBloomIntensity(float value);

/**
 * @brief Gets the current bloom intensity.
 *
 * This function retrieves the intensity value of the bloom effect.
 *
 * @return The current bloom intensity.
 */
R3DAPI float R3D_GetBloomIntensity(void);

/**
 * @brief Sets the bloom filter radius.
 *
 * Controls the radius of the blur filter applied during the upscaling stage
 * of the bloom effect. A larger radius results in a wider glow around bright
 * objects, creating a softer and more diffuse bloom. A value of 0 disables 
 * the filtering effect, preserving sharp bloom highlights.
 *
 * @param value The radius of the bloom filter (in pixels or arbitrary units depending on implementation).
 *
 * Default: 0
 */
 R3DAPI void R3D_SetBloomFilterRadius(int value);

 /**
  * @brief Gets the current bloom filter radius.
  *
  * Retrieves the current radius used for the bloom filter. This value determines
  * how far the glow effect extends around bright areas in the scene.
  *
  * @return The current bloom filter radius.
  */
 R3DAPI int R3D_GetBloomFilterRadius(void);

/**
 * @brief Sets the bloom brightness threshold.
 *
 * Controls the brightness cutoff used during the downsampling stage of the
 * bloom effect. If the color channel with the brightest value is below the
 * set threshold the pixel will not be included in the bloom effect.
 *
 * @param value The lowest value to be included the bloom effect (in color value depending on implementation).
 *
 * Default: 0.0
 */
R3DAPI void R3D_SetBloomThreshold(float value);

/**
 * @brief Gets the bloom brightness threshold.
 *
 * Retrieves the current brightness cutoff used for the bloom effect. This value
 * determines if a pixel will be included in the bloom effect based on it's brightness.
 *
 * @return The current bloom brightness cutoff threshold.
 */
R3DAPI float R3D_GetBloomThreshold(void);

/**
 * @brief Sets the bloom brightness threshold's softness.
 *
 * Controls the softness of the cutoff between being include or excluded in the
 * bloom effect. A value of 0 will result in a hard transition between being
 * included or excluded, while larger values will give an increasingly
 * softer transition.
 *
 * @param value The value of of the bloom brightness threshold's softness.
 *
 * Default: 0.5
 */
R3DAPI void R3D_SetBloomSoftThreshold(float value);

/**
 * @brief Gets the current bloom brightness threshold's softness.
 *
 * Retrieves the softness of the brightness cutoff for the bloom effect.
 * This value determines the softness of the transition between being
 * included or excluded in the bloom effect
 *
 * @return The current bloom brightness threshold's softness.
 */
R3DAPI float R3D_GetBloomSoftThreshold(void);

// --------------------------------------------
// ENVIRONMENT: SSR Config Functions
// --------------------------------------------

/**
 * @brief Enable or disable Screen Space Reflections (SSR).
 *
 * @param enabled Set to true to enable SSR, false to disable it.
 *
 * Default: false
 */
R3DAPI void R3D_SetSSR(bool enabled);

/**
 * @brief Check whether Screen Space Reflections (SSR) are enabled.
 *
 * @return true if SSR is enabled, false otherwise.
 */
R3DAPI bool R3D_GetSSR(void);

/**
 * @brief Set the maximum number of ray-marching steps for SSR.
 *
 * @param maxRaySteps The maximum number of steps taken while marching
 *        along the reflection ray. Higher values improve accuracy but
 *        increase GPU cost.
 *
 * Default: 64
 */
R3DAPI void R3D_SetSSRMaxRaySteps(int maxRaySteps);

/**
 * @brief Get the maximum number of ray-marching steps for SSR.
 *
 * @return The maximum ray-marching steps.
 */
R3DAPI int R3D_GetSSRMaxRaySteps(void);

/**
 * @brief Set the number of refinement steps for the binary search phase.
 *
 * @param binarySearchSteps The number of iterations used to refine
 *        the ray-surface intersection point after a hit is detected.
 *        More steps yield a more precise intersection.
 *
 * Default: 8
 */
R3DAPI void R3D_SetSSRBinarySearchSteps(int binarySearchSteps);

/**
 * @brief Get the number of refinement steps for the binary search phase.
 *
 * @return The number of binary search steps.
 */
R3DAPI int R3D_GetSSRBinarySearchSteps(void);

/**
 * @brief Set the maximum ray marching distance in view space units.
 *
 * @param rayMarchLength The maximum distance a reflection ray can travel.
 *        Larger values allow longer reflections but may cause artifacts.
 *
 * Default: 8.0
 */
R3DAPI void R3D_SetSSRRayMarchLength(float rayMarchLength);

/**
 * @brief Get the maximum ray marching distance.
 *
 * @return The maximum ray marching distance.
 */
R3DAPI float R3D_GetSSRRayMarchLength(void);

/**
 * @brief Set the SSR depth thickness tolerance.
 *
 * @param depthThickness The maximum depth difference allowed between
 *        the ray position and the scene depth to consider a valid hit.
 *        Larger values increase tolerance but can cause ghosting.
 *
 * Default: 0.2
 */
R3DAPI void R3D_SetSSRDepthThickness(float depthThickness);

/**
 * @brief Get the SSR depth thickness tolerance.
 *
 * @return The depth thickness value.
 */
R3DAPI float R3D_GetSSRDepthThickness(void);

/**
 * @brief Set the SSR depth tolerance.
 *
 * @param depthTolerance The negative margin allowed when comparing the
 *        ray position against the scene depth. This prevents false negatives
 *        due to floating-point errors or slight inconsistencies in depth
 *        reconstruction.
 *
 * In practice, a hit is accepted if:
 *    -depthTolerance <= depthDiff < depthThickness
 *
 * Smaller values increase strictness but may cause missed intersections,
 * while larger values reduce artifacts but can introduce ghosting.
 *
 * Default: 0.005
 */
R3DAPI void R3D_SetSSRDepthTolerance(float depthTolerance);

/**
 * @brief Get the SSR depth tolerance.
 *
 * @return The depth tolerance value.
 */
R3DAPI float R3D_GetSSRDepthTolerance(void);

/**
 * @brief Set the fade range near the screen edges to reduce artifacts.
 *
 * @param start Normalized distance from the screen center where edge fading begins (0.0–1.0).
 * @param end   Normalized distance where fading is complete (0.0–1.0).
 *
 * Pixels outside this range will have their reflections gradually
 * faded out to avoid hard cutoffs near the borders.
 *
 * Default: start = 0.7, end = 1.0
 */
R3DAPI void R3D_SetSSRScreenEdgeFade(float start, float end);

/**
 * @brief Get the screen edge fade range.
 *
 * @param start Pointer to receive the fade start value.
 * @param end   Pointer to receive the fade end value.
 */
R3DAPI void R3D_GetSSRScreenEdgeFade(float* start, float* end);

// --------------------------------------------
// ENVIRONMENT: Fog Config Functions
// --------------------------------------------

/**
 * @brief Sets the fog mode.
 *
 * This function defines the type of fog effect applied to the scene.
 * Different modes may provide linear, exponential, or volumetric fog effects.
 *
 * @param mode The fog mode to set.
 *
 * Default: R3D_FOG_DISABLED
 */
R3DAPI void R3D_SetFogMode(R3D_Fog mode);

/**
 * @brief Gets the current fog mode.
 *
 * This function retrieves the fog mode currently applied to the scene.
 *
 * @return The current fog mode.
 */
R3DAPI R3D_Fog R3D_GetFogMode(void);

/**
 * @brief Sets the color of the fog.
 *
 * This function defines the color of the fog effect applied to the scene.
 * The fog color blends with objects as they are affected by fog.
 *
 * @param color The color to set for the fog.
 *
 * Default: WHITE
 */
R3DAPI void R3D_SetFogColor(Color color);

/**
 * @brief Gets the current fog color.
 *
 * This function retrieves the color currently used for the fog effect.
 *
 * @return The current fog color.
 */
R3DAPI Color R3D_GetFogColor(void);

/**
 * @brief Sets the start distance of the fog.
 *
 * This function defines the distance from the camera at which fog begins to appear.
 * Objects closer than this distance will not be affected by fog.
 *
 * @param value The start distance for the fog effect.
 *
 * Default: 1.0
 */
R3DAPI void R3D_SetFogStart(float value);

/**
 * @brief Gets the current fog start distance.
 *
 * This function retrieves the distance at which the fog begins to be applied.
 *
 * @return The current fog start distance.
 */
R3DAPI float R3D_GetFogStart(void);

/**
 * @brief Sets the end distance of the fog.
 *
 * This function defines the distance from the camera at which fog reaches full intensity.
 * Objects beyond this distance will be completely covered by fog.
 *
 * @param value The end distance for the fog effect.
 *
 * Default: 50.0
 */
R3DAPI void R3D_SetFogEnd(float value);

/**
 * @brief Gets the current fog end distance.
 *
 * This function retrieves the distance at which the fog is fully applied.
 *
 * @return The current fog end distance.
 */
R3DAPI float R3D_GetFogEnd(void);

/**
 * @brief Sets the density of the fog.
 *
 * This function controls how thick the fog appears. Higher values result in
 * denser fog, making objects fade out more quickly.
 *
 * @param value The density of the fog (higher values increase fog thickness).
 *
 * Default: 0.05
 */
R3DAPI void R3D_SetFogDensity(float value);

/**
 * @brief Gets the current fog density.
 *
 * This function retrieves the current density of the fog.
 *
 * @return The current fog density.
 */
R3DAPI float R3D_GetFogDensity(void);

/**
 * @brief Sets how much the fog affects the sky.
 *
 * This function controls the influence of fog on the sky color and visibility. 
 * A higher value makes the fog blend more strongly with the sky, reducing its clarity.
 *
 * @param value The fog effect on the sky, in the range [0.0f, 1.0f] 
 *              (0 = no effect, 1 = maximum blending).
 *
 * Default: 0.5
 */
R3DAPI void R3D_SetFogSkyAffect(float value);

/**
 * @brief Gets the current fog effect on the sky.
 *
 * This function retrieves the current influence of fog on the sky.
 *
 * @return The current fog-sky affect value, in the range [0.0f, 1.0f].
 */
R3DAPI float R3D_GetFogSkyAffect(void);

// --------------------------------------------
// ENVIRONMENT: Depth of Field (DoF) Functions
// --------------------------------------------

/**
 * @brief Enables or disables the depth of field post-process.
 *
 * @param mode The depth of field mode to set.
 *
 * Default: R3D_DOF_DISABLED
 */
R3DAPI void R3D_SetDofMode(R3D_Dof mode);

/**
 * @brief Gets the current depth of field mode.
 *
 * @return The current depth of field mode.
 */
R3DAPI R3D_Dof R3D_GetDofMode(void);

/**
 * @brief Sets the focus point in world space.
 *
 * This function defines the distance (in meters) from the camera where
 * objects will be in perfect focus. Objects closer or farther will be blurred.
 *
 * @param value The focus point distance in meters.
 *
 * Default: 10.0
 */
R3DAPI void R3D_SetDofFocusPoint(float value);

/**
 * @brief Gets the current focus point.
 *
 * @return The focus point distance in meters.
 */
R3DAPI float R3D_GetDofFocusPoint(void);

/**
 * @brief Sets the focus scale.
 *
 * This function controls how shallow the depth of field effect is.
 * Lower values create a shallower depth of field with more blur,
 * while higher values create a deeper depth of field with less blur.
 *
 * @param value The focus scale value.
 *
 * Default: 1.0
 */
R3DAPI void R3D_SetDofFocusScale(float value);

/**
 * @brief Gets the current focus scale.
 *
 * @return The current focus scale value.
 */
R3DAPI float R3D_GetDofFocusScale(void);

/**
 * @brief Sets the maximum blur size.
 *
 * This function controls the maximum amount of blur applied to out-of-focus
 * areas. This value is similar to the lens aperture size, larger values
 * create more pronounced blur effects.
 *
 * @param value The maximum blur size value.
 *
 * Default: 20.0
 */
R3DAPI void R3D_SetDofMaxBlurSize(float value);

/**
 * @brief Gets the current maximum blur size.
 *
 * @return The current maximum blur size value.
 */
R3DAPI float R3D_GetDofMaxBlurSize(void);

/**
 * @brief Enables or disables depth-of-field debug mode.
 *
 * In debug mode, the scene uses color coding:
 * - Green: near blur
 * - Black: sharp areas
 * - Blue: far blur
 *
 * @param enabled true to enable, false to disable.
 *
 * Default: false
 */
R3DAPI void R3D_SetDofDebugMode(bool enabled);

/**
 * @brief Gets the current debug mode state.
 *
 * @return True if debug mode is enabled, false otherwise.
 */
R3DAPI bool R3D_GetDofDebugMode(void);

// --------------------------------------------
// ENVIRONMENT: Tonemap Config Functions
// --------------------------------------------

/**
 * @brief Sets the tonemapping mode.
 *
 * This function defines the tonemapping algorithm applied to the final rendered image.
 * Different tonemap modes affect color balance, brightness compression, and overall
 * scene appearance.
 *
 * @param mode The tonemap mode to set.
 *
 * Default: R3D_TONEMAP_LINEAR
 */
R3DAPI void R3D_SetTonemapMode(R3D_Tonemap mode);

/**
 * @brief Gets the current tonemapping mode.
 *
 * This function retrieves the tonemap mode currently applied to the scene.
 *
 * @return The current tonemap mode.
 */
R3DAPI R3D_Tonemap R3D_GetTonemapMode(void);

/**
 * @brief Sets the exposure level for tonemapping.
 *
 * This function adjusts the exposure level used in tonemapping, affecting
 * the overall brightness of the rendered scene.
 *
 * @param value The exposure value (higher values make the scene brighter).
 *
 * Default: 1.0
 */
R3DAPI void R3D_SetTonemapExposure(float value);

/**
 * @brief Gets the current tonemap exposure level.
 *
 * This function retrieves the current exposure setting used in tonemapping.
 *
 * @return The current tonemap exposure value.
 */
R3DAPI float R3D_GetTonemapExposure(void);

/**
 * @brief Sets the white point for tonemapping.
 *
 * This function defines the reference white level, which determines how bright
 * areas of the scene are mapped to the final output.
 *
 * @param value The white point value.
 *
 * Default: 1.0
 */
R3DAPI void R3D_SetTonemapWhite(float value);

/**
 * @brief Gets the current tonemap white point.
 *
 * This function retrieves the white point setting used in tonemapping.
 *
 * @return The current tonemap white value.
 */
R3DAPI float R3D_GetTonemapWhite(void);

// --------------------------------------------
// ENVIRONMENT: Color Adjustment Functions
// --------------------------------------------

/**
 * @brief Sets the global brightness adjustment.
 *
 * This function controls the brightness of the final rendered image.
 * Higher values make the image brighter, while lower values darken it.
 *
 * @param value The brightness adjustment value.
 *
 * Default: 1.0
 */
R3DAPI void R3D_SetBrightness(float value);

/**
 * @brief Gets the current brightness level.
 *
 * This function retrieves the brightness setting applied to the scene.
 *
 * @return The current brightness value.
 */
R3DAPI float R3D_GetBrightness(void);

/**
 * @brief Sets the global contrast adjustment.
 *
 * This function controls the contrast of the final rendered image.
 * Higher values increase the difference between dark and bright areas.
 *
 * @param value The contrast adjustment value.
 *
 * Default: 1.0
 */
R3DAPI void R3D_SetContrast(float value);

/**
 * @brief Gets the current contrast level.
 *
 * This function retrieves the contrast setting applied to the scene.
 *
 * @return The current contrast value.
 */
R3DAPI float R3D_GetContrast(void);

/**
 * @brief Sets the global saturation adjustment.
 *
 * This function controls the color intensity of the final rendered image.
 * Higher values make colors more vibrant, while lower values desaturate them.
 *
 * @param value The saturation adjustment value.
 *
 * Default: 1.0
 */
R3DAPI void R3D_SetSaturation(float value);

/**
 * @brief Gets the current saturation level.
 *
 * This function retrieves the saturation setting applied to the scene.
 *
 * @return The current saturation value.
 */
R3DAPI float R3D_GetSaturation(void);

/** @} */ // end of Environment

/**
 * @defgroup Skybox Skybox Functions
 * @{
 */

// --------------------------------------------
// SKYBOX: Skybox Loading Functions
// --------------------------------------------

/**
 * @brief Loads a skybox from a texture file.
 *
 * This function loads a skybox cubemap from a texture file using a specified cubemap layout.
 * The layout defines how the six faces of the cubemap are arranged within the texture.
 *
 * @param fileName The path to the texture file.
 * @param layout The cubemap layout format.
 * @return The loaded skybox object.
 */
R3DAPI R3D_Skybox R3D_LoadSkybox(const char* fileName, CubemapLayout layout);

/**
 * @brief Loads a skybox from an image in memory.
 *
 * This function loads a skybox cubemap from an image already loaded in memory,
 * using a specified cubemap layout to map the six faces.
 *
 * @param image The source image in memory.
 * @param layout The cubemap layout format.
 * @return The loaded skybox object.
 */
R3DAPI R3D_Skybox R3D_LoadSkyboxFromMemory(Image image, CubemapLayout layout);

/**
 * @brief Loads a skybox from a panorama texture file.
 *
 * This function loads a skybox from a panorama (equirectangular) texture file,
 * and converts it into a cubemap with the specified resolution.
 *
 * @param fileName The path to the panorama texture file.
 * @param size The resolution of the generated cubemap (e.g., 512, 1024).
 * @return The loaded skybox object.
 */
R3DAPI R3D_Skybox R3D_LoadSkyboxPanorama(const char* fileName, int size);

/**
 * @brief Loads a skybox from a panorama image in memory.
 *
 * This function loads a skybox from a panorama (equirectangular) image already loaded in memory,
 * and converts it into a cubemap with the specified resolution.
 *
 * @param image The panorama image in memory.
 * @param size The resolution of the generated cubemap (e.g., 512, 1024).
 * @return The loaded skybox object.
 */
R3DAPI R3D_Skybox R3D_LoadSkyboxPanoramaFromMemory(Image image, int size);

/**
 * @brief Unloads a skybox and frees its resources.
 *
 * This function removes a previously loaded skybox from memory.
 * It should be called when the skybox is no longer needed to prevent memory leaks.
 *
 * @param sky The skybox to unload.
 */
R3DAPI void R3D_UnloadSkybox(R3D_Skybox sky);

/** @} */ // end of Skybox

/**
 * @defgroup Culling Culling Functions
 * @brief Defines manual culling functions, note that r3d has also an automatic culling system.
 * @{
 */

// --------------------------------------------
// CULLING: Frustum Test Functions
// --------------------------------------------

/**
 * @brief Checks if a point is inside the view frustum.
 *
 * Tests whether a 3D point lies within the camera's frustum by checking against all six planes.
 * Call this only between `R3D_Begin` and `R3D_End`.
 *
 * Useful when automatic frustum culling is disabled and you're using a custom spatial structure
 * (e.g., octree, BVH, etc.).
 *
 * @param position The 3D point to test.
 * @return `true` if inside the frustum, `false` otherwise.
 *
 * @note This performs an exact plane-point test. Slower than bounding box tests.
 * @warning Frustum culling may incorrectly discard objects casting visible shadows.
 * @todo Improve shadow-aware culling in future versions.
 *
 * @see R3D_IsPointInFrustumBoundingBox()
 */
R3DAPI bool R3D_IsPointInFrustum(Vector3 position);

/**
 * @brief Checks if a sphere is inside the view frustum.
 *
 * Tests whether a sphere intersects the camera's frustum using plane-sphere tests.
 * Call this only between `R3D_Begin` and `R3D_End`.
 *
 * Useful when managing visibility manually.
 *
 * @param position The center of the sphere.
 * @param radius The sphere's radius (must be positive).
 * @return `true` if at least partially inside the frustum, `false` otherwise.
 *
 * @note More accurate but slower than bounding box approximations.
 * @warning May cause visual issues with shadow casters being culled too early.
 * @todo Add support for shadow-aware visibility.
 *
 * @see R3D_IsSphereInFrustumBoundingBox()
 */
R3DAPI bool R3D_IsSphereInFrustum(Vector3 position, float radius);

/**
 * @brief Checks if an AABB is inside the view frustum.
 *
 * Determines whether an axis-aligned bounding box intersects the frustum.
 * Call between `R3D_Begin` and `R3D_End`.
 *
 * For use in custom culling strategies or spatial partitioning systems.
 *
 * @param aabb The bounding box to test.
 * @return `true` if at least partially inside the frustum, `false` otherwise.
 *
 * @note Exact but more costly than AABB pre-tests.
 * @warning May prematurely cull objects casting visible shadows.
 * @todo Add support for light-aware visibility tests.
 *
 * @see R3D_IsAABBInFrustumBoundingBox()
 */
R3DAPI bool R3D_IsAABBInFrustum(BoundingBox aabb);

/**
 * @brief Checks if an OBB is inside the view frustum.
 *
 * Tests an oriented bounding box (transformed AABB) for frustum intersection.
 * Must be called between `R3D_Begin` and `R3D_End`.
 *
 * Use this for objects with transformations when doing manual culling.
 *
 * @param aabb Local-space bounding box.
 * @param transform World-space transform matrix.
 * @return `true` if the transformed box intersects the frustum, `false` otherwise.
 *
 * @note More expensive than AABB checks due to matrix operations.
 * @warning May incorrectly cull shadow casters.
 * @todo Consider shadow-aware culling improvements.
 *
 * @see R3D_IsAABBInFrustum()
 */
R3DAPI bool R3D_IsOBBInFrustum(BoundingBox aabb, Matrix transform);

/**
 * @brief Fast pre-filtering test for point inside frustum bounding box.
 *
 * Performs an AABB check using the frustum's bounding volume.
 * Useful for quick rejection before precise tests.
 *
 * @param position The 3D point to test.
 * @return `true` if inside the frustum AABB, `false` otherwise.
 *
 * @note May return false positives, never false negatives.
 * @warning Only checks against a loose AABB, not actual frustum planes.
 * @see R3D_IsPointInFrustum()
 */
R3DAPI bool R3D_IsPointInFrustumBoundingBox(Vector3 position);

/**
 * @brief Fast pre-filtering test for sphere inside frustum bounding box.
 *
 * Performs a quick check using the frustum's AABB to approximate intersection.
 *
 * @param position The center of the sphere.
 * @param radius Radius of the sphere.
 * @return `true` if possibly intersecting the frustum AABB, `false` otherwise.
 *
 * @note Faster but less accurate than full frustum testing.
 * @warning May produce false positives.
 * @see R3D_IsSphereInFrustum()
 */
R3DAPI bool R3D_IsSphereInFrustumBoundingBox(Vector3 position, float radius);

/**
 * @brief Fast pre-filtering test for AABB inside frustum bounding box.
 *
 * Performs a bounding box vs bounding box intersection to quickly eliminate non-visible objects.
 * Useful as an initial coarse check before calling full frustum tests.
 *
 * @param aabb The bounding box to test.
 * @return `true` if intersecting the frustum AABB, `false` otherwise.
 *
 * @note False positives possible, but never false negatives.
 * @warning Does not use actual frustum planes.
 * @note No OBB variant exists due to computational cost.
 * @see R3D_IsAABBInFrustum()
 */
R3DAPI bool R3D_IsAABBInFrustumBoundingBox(BoundingBox aabb);

/** @} */ // end of Culling

/**
 * @defgroup Utils Utility Functions
 * @brief Defines some utility functions, including access to internal data, useful for adding additional effects.
 * @{
 */

// --------------------------------------------
// UTILS: Default Texture Retrieval Functions
// --------------------------------------------

/**
 * @brief Retrieves a default white texture.
 *
 * This texture is fully white (1,1,1,1), useful for default material properties.
 *
 * @return A white texture.
 */
R3DAPI Texture2D R3D_GetWhiteTexture(void);

/**
 * @brief Retrieves a default black texture.
 *
 * This texture is fully black (0,0,0,1), useful for masking or default values.
 *
 * @return A black texture.
 */
R3DAPI Texture2D R3D_GetBlackTexture(void);

/**
 * @brief Retrieves a default normal map texture.
 *
 * This texture represents a neutral normal map (0.5, 0.5, 1.0), which applies no normal variation.
 *
 * @return A neutral normal texture.
 */
R3DAPI Texture2D R3D_GetNormalTexture(void);

// --------------------------------------------
// UTILS: Render Texture Retrieval Functions
// --------------------------------------------

/**
 * @brief Retrieves the final scene color buffer.
 *
 * This texture stores the final rendered scene as a 24-bit RGB buffer.
 *
 * @return The final color buffer texture.
 */
R3DAPI Texture2D R3D_GetBufferColor(void);

/**
 * @brief Retrieves the buffer containing the scene's normal data.
 *
 * This texture stores octahedral-compressed normals using two 16-bit per-channel RG components.
 *
 * @note You can find the decoding functions in the embedded shaders, such as 'screen/lighting.fs.glsl'.
 *
 * @return The normal buffer texture.
 */
R3DAPI Texture2D R3D_GetBufferNormal(void);

/**
 * @brief Retrieves the final depth buffer.
 *
 * This texture contains the depth stored in 24 bits and a stencil buffer where each value is 0 or 1, indicating the presence of geometry.
 * It is useful for post-processing effects outside of R3D.
 *
 * @note If you modify the texture parameters to sample the stencil instead of the depth,
 * make sure to reset the parameters afterward.
 *
 * @return The final depth buffer texture.
 */
R3DAPI Texture2D R3D_GetBufferDepth(void);

// --------------------------------------------
// UTILS: Camera Matrices Retrieval Functions
// --------------------------------------------

/**
 * @brief Retrieves the view matrix.
 *
 * This matrix represents the camera's transformation from world space to view space.
 * It is updated at the last call to 'R3D_Begin'.
 *
 * @return The current view matrix.
 */
R3DAPI Matrix R3D_GetMatrixView(void);

/**
 * @brief Retrieves the inverse view matrix.
 *
 * This matrix transforms coordinates from view space back to world space.
 * It is updated at the last call to 'R3D_Begin'.
 *
 * @return The current inverse view matrix.
 */
R3DAPI Matrix R3D_GetMatrixInvView(void);

/**
 * @brief Retrieves the projection matrix.
 *
 * This matrix defines the transformation from view space to clip space.
 * It is updated at the last call to 'R3D_Begin'.
 *
 * @return The current projection matrix.
 */
R3DAPI Matrix R3D_GetMatrixProjection(void);

/**
 * @brief Retrieves the inverse projection matrix.
 *
 * This matrix transforms coordinates from clip space back to view space.
 * It is updated at the last call to 'R3D_Begin'.
 *
 * @return The current inverse projection matrix.
 */
R3DAPI Matrix R3D_GetMatrixInvProjection(void);

// --------------------------------------------
// UTILS: Debug Buffer Rendering Functions
// --------------------------------------------

/**
 * @brief Renders the internal albedo buffer to the screen.
 *
 * This function displays the albedo (diffuse) buffer as a 2D texture.
 * It must be called outside of `R3D_Begin` and `R3D_End`.
 *
 * @param x X position to draw the buffer.
 * @param y Y position to draw the buffer.
 * @param w Width of the drawn buffer.
 * @param h Height of the drawn buffer.
 */
R3DAPI void R3D_DrawBufferAlbedo(float x, float y, float w, float h);

/**
 * @brief Renders the internal emission buffer to the screen.
 *
 * Displays the emission buffer, which contains emissive lighting data.
 * Must be called outside of `R3D_Begin` and `R3D_End`.
 *
 * @param x X position to draw the buffer.
 * @param y Y position to draw the buffer.
 * @param w Width of the drawn buffer.
 * @param h Height of the drawn buffer.
 */
R3DAPI void R3D_DrawBufferEmission(float x, float y, float w, float h);

/**
 * @brief Renders the internal normal buffer to the screen.
 *
 * Displays the normal buffer, showing world-space normal data as colors.
 * Must be called outside of `R3D_Begin` and `R3D_End`.
 *
 * @param x X position to draw the buffer.
 * @param y Y position to draw the buffer.
 * @param w Width of the drawn buffer.
 * @param h Height of the drawn buffer.
 */
R3DAPI void R3D_DrawBufferNormal(float x, float y, float w, float h);

/**
 * @brief Renders the ORM (Occlusion, Roughness, Metalness) buffer to the screen.
 *
 * Displays the ORM buffer, where each channel stores different material properties:
 * - Red: Ambient occlusion
 * - Green: Roughness
 * - Blue: Metalness
 *
 * Must be called outside of `R3D_Begin` and `R3D_End`.
 *
 * @param x X position to draw the buffer.
 * @param y Y position to draw the buffer.
 * @param w Width of the drawn buffer.
 * @param h Height of the drawn buffer.
 */
R3DAPI void R3D_DrawBufferORM(float x, float y, float w, float h);

/**
 * @brief Renders the SSAO (Screen Space Ambient Occlusion) buffer to the screen.
 *
 * Displays the SSAO buffer, showing ambient occlusion data in grayscale.
 * Must be called outside of `R3D_Begin` and `R3D_End`.
 *
 * @param x X position to draw the buffer.
 * @param y Y position to draw the buffer.
 * @param w Width of the drawn buffer.
 * @param h Height of the drawn buffer.
 */
R3DAPI void R3D_DrawBufferSSAO(float x, float y, float w, float h);

/**
 * @brief Renders the bloom buffer to the screen.
 *
 * Displays the bloom effect buffer, showing the extracted bright areas after blur processing.
 * Must be called outside of `R3D_Begin` and `R3D_End`.
 *
 * @param x X position to draw the buffer.
 * @param y Y position to draw the buffer.
 * @param w Width of the drawn buffer.
 * @param h Height of the drawn buffer.
 */
R3DAPI void R3D_DrawBufferBloom(float x, float y, float w, float h);

/** @} */ // end of Utils

#ifdef __cplusplus
}
#endif // __cplusplus

#endif // R3D_H<|MERGE_RESOLUTION|>--- conflicted
+++ resolved
@@ -238,20 +238,7 @@
 
     R3D_ShadowCastMode shadowCastMode;    /**< Shadow casting mode for the mesh. */
 
-<<<<<<< HEAD
-    unsigned int vbo;       /**< Vertex Buffer Object (GPU handle). */
-    unsigned int ebo;       /**< Element Buffer Object (GPU handle). */
-    unsigned int vao;       /**< Vertex Array Object (GPU handle). */
-
-    Matrix* boneMatrices;   /**< Cached animation matrices for all passes. */
-    int boneCount;          /**< Number of bones (and matrices) that affect the mesh. */
-
-    R3D_ShadowCastMode shadowCastMode;    /**< Shadow casting mode for the mesh. */
-
-    BoundingBox aabb;       /**< Axis-Aligned Bounding Box in local space. */
-=======
     BoundingBox aabb;                     /**< Axis-Aligned Bounding Box in local space. */
->>>>>>> 2f6c1e99
 
     bool skipRender;		/** disables rendering of a specific mesh if set */
 
